import { CompositeDisposable } from "atom";
import React, { Component } from "react";
import { connect } from "react-redux";
import ContentEditable from "react-contenteditable";
import Post from "./Post";
import AtMentionsPopup from "./AtMentionsPopup";
import AddCommentPopup from "./AddCommentPopup";
import createClassString from "classnames";
import DateSeparator from "./DateSeparator";
var Blamer = require("../util/blamer");
import * as actions from "../actions/stream";

export class SimpleStream extends Component {
	subscriptions = null;

	constructor(props) {
		super(props);

		// FIXME -- this stuff shouldn't be stored here
		this.projectBlamers = {};
		this.blameData = {};
		// end FIXME

		this.state = {
			stream: {},
			streamName: "Dummy.js",
<<<<<<< HEAD
			// posts: [
			// 	{
			// 		id: 1,
			// 		author: "akonwi",
			// 		body: "this is a post",
			// 		timestamp: 1410650773000,
			// 		email: "akonwi@codestream.com"
			// 	},
			// 	{
			// 		id: 2,
			// 		author: "jj",
			// 		body: "this is another post",
			// 		timestamp: 1411680773000,
			// 		email: "jj@codestream.com"
			// 	},
			// 	{
			// 		id: 3,
			// 		author: "marcelo",
			// 		body:
			// 			"because of the way browsers work, @pez although this will change the scrollbar thumb position, it will not change what @akonwi is looking at (i.e. posts won't shift around).",
			// 		timestamp: 1501650773000,
			// 		email: "marcelo@codestream.com"
			// 	}
			// ],
=======
			posts: [
				{
					id: 1,
					nick: "akonwi",
					fullName: "Akonwi Ngoh",
					body: "this is a post",
					timestamp: 1410650773000,
					email: "akonwi@codestream.com"
				},
				{
					id: 2,
					nick: "jj",
					fullName: "James Price",
					body: "this is another post",
					timestamp: 1411680773000,
					email: "jj@codestream.com"
				},
				{
					id: 2,
					nick: "colin",
					fullName: "Colin Stryker",
					body: "AvE adds more value to my life than some of my family members",
					timestamp: 1411680774000,
					newSeparator: true,
					email: "colin@codestream.com"
				},
				{
					id: 3,
					nick: "marcelo",
					fullName: "Marcelo",
					body:
						"because of the way browsers work, @pez although this will change the scrollbar thumb position, it will not change what @akonwi is looking at (i.e. posts won't shift around).",
					timestamp: 1501650773000,
					email: "marcelo@codestream.com"
				}
			],
>>>>>>> eacc95be
			authors: [
				{ id: 1, nick: "pez", fullName: "Peter Pezaris", email: "pez@codestream.com" },
				{
					id: 2,
					nick: "marcelo",
					fullName: "Marcelo Bukowski de Farias",
					email: "marcelo@codestream.com"
				},
				{ id: 3, nick: "akonwi", fullName: "Akonwi Ngoh", email: "akonwi@codestream.com" },
				{ id: 4, nick: "jj", fullName: "James Price", email: "jj@codestream.com" },
				{ id: 5, nick: "colin", fullName: "Colin Stryker", email: "colin@codestream.com" }
			]
		};

		this.subscriptions = new CompositeDisposable();
		this.subscriptions.add(
			atom.commands.add(".codestream .compose.mentions-on", {
				"codestream:at-mention-move-up": event => this.handleAtMentionKeyPress(event, "up"),
				"codestream:at-mention-move-down": event => this.handleAtMentionKeyPress(event, "down"),
				"codestream:at-mention-escape": event => this.handleAtMentionKeyPress(event, "escape")
			})
		);
		this.subscriptions.add(
			atom.commands.add("atom-workspace", {
				"codestream:add-dummy-post": event => this.addDummyPost(),
				"codestream:comment": event => this.handleClickAddComment(),
				"codestream:focus-input": event => this.toggleFocusInput()
			})
		);

		this.subscriptions.add(
			atom.workspace.onDidStopChangingActivePaneItem((editor: AtomCore.IEditor) => {
				this.handlePaneSwitch(editor);
			})
		);
	}

	handlePaneSwitch = editor => {
		console.log(editor);
	};

	handleResizeCompose = () => {
		console.log("COMPOSE RESIZE");
		this.resizeStream();
	};

	handleNewPost = () => {};

	addDummyPost = () => {
		var timestamp = +new Date();
		var newPost = {
			id: 3,
			nick: "colin",
			body:
				"perhaps. blame isn't part of git-plus so I can't think of anything that stands out yet. there is a git-blame package that users wanted to see merged into git-plus. maybe there's some insight there",
			email: "colin@codestream.com",
			timestamp: timestamp
		};
		this.setState(prevState => ({
			posts: [...prevState.posts, newPost]
		}));
	};

	resizeStream = () => {
		const streamHeight = this._div.offsetHeight;
		const postslistHeight = this._postslist.offsetHeight;
		if (postslistHeight < streamHeight) {
			let newHeight =
				streamHeight - postslistHeight + this._intro.offsetHeight - this._compose.offsetHeight;
			this._intro.style.height = newHeight + "px";
		}
		this._div.style.paddingBottom = this._compose.offsetHeight + "px";
		this._postslist.scrollTop = 10000;
	};

	componentDidMount() {
		if (!this.state.id) this.props.fetchStream();
		// TODO: scroll to bottom
		new ResizeObserver(this.handleResizeCompose).observe(this._compose);
		document.querySelector('div[contenteditable="true"]').addEventListener("paste", function(e) {
			e.preventDefault();
			var text = e.clipboardData.getData("text/plain");
			document.execCommand("insertHTML", false, text);
		});
	}

	render() {
		const posts = this.state.posts;
		const streamClass = createClassString({
			stream: true,
			"no-headshots": !atom.config.get("CodeStream.showHeadshots")
		});
		const composeClass = createClassString({
			compose: true,
			"mentions-on": this.state.atMentionsOn
		});

		let newPostText = this.state.newPostText || "";

		let placeholderText = "Message " + this.state.streamName;

		// strip out the at-mention markup, and add it back.
		// newPostText = newPostText.replace(/(@\w+)/g, '<span class="at-mention">$1</span> ');

		let quoteInfo = this.state.quoteText ? <div className="code">{this.state.quoteText}</div> : "";
		// FIXME loc
		let range = this.state.quoteRange;
		let rangeText = null;
		if (range) {
			if (range.start.row == range.end.row) {
				rangeText = "Commenting on line " + (range.start.row + 1);
			} else {
				rangeText = "Commenting on lines " + (range.start.row + 1) + "-" + (range.end.row + 1);
			}
		}
		let quoteHint = rangeText ? (
			<div className="hint">
				{rangeText}
				<span onClick={this.handleClickDismissQuote} class="icon icon-x" />
			</div>
		) : (
			""
		);

		let lastTimestamp = null;

		console.log("rendering", this.props.posts);
		return (
			<div className={streamClass} ref={ref => (this._div = ref)}>
				<style id="dynamic-add-comment-popup-style" />
				<div className="postslist" ref={ref => (this._postslist = ref)}>
					<div className="intro" ref={ref => (this._intro = ref)}>
						<label>
							<span class="logo">&#x2B22;</span>
							Welcome to the stream.<br />Info goes here.
						</label>
					</div>
					{this.props.posts.map(post => {
						lastTimestamp = post.createdAt;
						return (
							<div key={post.id}>
								<DateSeparator timestamp1={lastTimestamp} timestamp2={post.createdAt} />
								<Post post={post} lastDay={lastTimestamp} />
							</div>
						);
					})}
				</div>
				<AddCommentPopup handleClickAddComment={this.handleClickAddComment} />
				<AtMentionsPopup
					on={this.state.atMentionsOn}
					people={this.state.atMentionsPeople}
					prefix={this.state.atMentionsPrefix}
					selected={this.state.selectedAtMention}
					handleHoverAtMention={this.handleHoverAtMention}
					handleSelectAtMention={this.handleSelectAtMention}
				/>
				<div
					className={composeClass}
					onKeyPress={this.handleOnKeyPress}
					ref={ref => (this._compose = ref)}
				>
					<ContentEditable
						className="native-key-bindings"
						id="input-div"
						rows="1"
						tabIndex="-1"
						onChange={this.handleOnChange}
						html={newPostText}
						placeholder={placeholderText}
					/>
					{quoteHint}
					{quoteInfo}
				</div>
			</div>
		);
	}

	setNewPostText(text) {
		// text = text.replace(/<span class="at-mention">(@\w+)<\/span> /g, "$1");
		// text = text.replace(/(@\w+)/g, <span class="at-mention">$1</span>);
		this.setState({ newPostText: text });
	}

	toggleFocusInput = () => {
		if (document.activeElement && document.activeElement.id == "input-div")
			atom.workspace.getCenter().activate();
		else this.focusInput();
	};

	focusInput = () => {
		document.getElementById("input-div").focus();
	};

	handleClickDismissQuote = () => {
		// not very React-ish but not sure how to set focus otherwise
		this.focusInput();

		// FIXME remove any at-mentions that we have added manually
		this.setState({
			quoteText: "",
			quoteRange: null
		});
	};

	addBlameAtMention(selectionRange, gitData) {
		// console.log(data);
		var authors = {};
		for (var lineNum = selectionRange.start.row; lineNum <= selectionRange.end.row; lineNum++) {
			var lineData = gitData[lineNum - 1];
			if (lineData) {
				var author = lineData["author"];
				// FIXME -- skip it if it's me
				if (author && author !== "Not Committed Yet") {
					// find the author -- FIXME this feels fragile
					for (var index = 0; index < this.state.authors.length; index++) {
						let person = this.state.authors[index];
						if (person.fullName == author) {
							authors["@" + person.nick] = true;
						}
					}
				}
			}
		}

		if (Object.keys(authors).length > 0) {
			var newText = Object.keys(authors).join(", ") + " " + (this.state.newPostText || "");
			this.setNewPostText(newText);
		}
	}

	handleClickAddComment = () => {
		let editor = atom.workspace.getActiveTextEditor();
		if (!editor) return;

		var range = editor.getSelectedBufferRange();
		let code = editor.getSelectedText();

		// if there is no selected text, i.e. it is a 0-width range,
		// then grab the current line of code that the cursor is on
		if (code.length == 0 && range.start.row == range.end.row) {
			let lineRange = [[range.start.row, 0], [range.start.row, 10000]];
			code = editor.getTextInBufferRange(lineRange);
		}

		var that = this;
		let filePath = editor.getPath();
		const directory = atom.project.getDirectories().find(directory => directory.contains(filePath));
		atom.project.repositoryForDirectory(directory).then(function(projectRepo) {
			// Ensure this project is backed by a git repository
			if (!projectRepo) {
				errorController.showError("error-not-backed-by-git");
				return;
			}

			if (!(projectRepo.path in that.projectBlamers)) {
				that.projectBlamers[projectRepo.path] = new Blamer(projectRepo);
			}
			// BlameViewController.toggleBlame(this.projectBlamers[projectRepo.path]);
			var blamer = that.projectBlamers[projectRepo.path];

			if (!that.blameData[filePath]) {
				// console.log(blamer);
				blamer.blame(filePath, function(err, data) {
					that.blameData[filePath] = data;
					that.addBlameAtMention(range, data, that.input);
				});
			} else {
				that.addBlameAtMention(range, that.blameData[filePath], that.input);
			}
		});

		// not very React-ish but not sure how to set focus otherwise
		document.getElementById("input-div").focus();

		this.setState({
			quoteRange: range,
			quoteText: code
		});
	};

	handleOnChange = async event => {
		var newPostText = event.target.value;

		// FIXME -- this should anchor at the carat, not end-of-line
		var match = newPostText.match(/@([a-zA-Z]*)$/);
		if (this.state.atMentionsOn) {
			if (match) {
				var text = match[0].replace(/@/, "");
				this.showAtMentionSelectors(text);
			} else {
				// if the line doesn't end with @word, then hide the popup
				this.setState({ atMentionsOn: false });
			}
		} else {
			if (match) {
				var text = match[0].replace(/@/, "");
				this.showAtMentionSelectors(text);
			}
		}
		this.setNewPostText(newPostText);
	};

	handleOnKeyPress = async event => {
		var newPostText = this.state.newPostText;

		// console.log("ON KEYPRESS");
		// if we have the at-mentions popup open, then the keys
		// do something different than if we have the focus in
		// the textarea
		if (this.state.atMentionsOn) {
			if (event.key == "Escape") {
				this.hideAtMentionSelectors();
			} else if (event.key == "Enter" && !event.shiftKey) {
				event.preventDefault();
				this.selectFirstAtMention();
			} else {
				var match = newPostText.match(/@([a-zA-Z]*)$/);
				var text = match ? match[0].replace(/@/, "") : "";
				// this.showAtMentionSelectors(text);
			}
		} else if (event.key == "@") {
			this.showAtMentionSelectors("");
		} else if (event.key == "Escape") {
			this.slideThreadOut();
		} else if (event.key == "Enter" && !event.shiftKey) {
			event.preventDefault();
			if (newPostText.length > 0) {
				this.submitPost(newPostText);
			} else {
				// don't submit blank posts
			}
		}
	};

	selectFirstAtMention() {
		this.handleSelectAtMention();
	}

	showAtMentionSelectors(prefix) {
		let peopleToShow = [];

		for (var index = 0; index < this.state.authors.length; index++) {
			let person = this.state.authors[index];
			let toMatch = person.fullName + "*" + person.nick; // + "*" + person.email;
			let lowered = toMatch.toLowerCase();
			if (lowered.indexOf(prefix) !== -1) {
				peopleToShow.push(person);
			}
		}

		if (peopleToShow.length == 0) {
			this.setState({
				atMentionsOn: false
			});
		} else {
			let selected = peopleToShow[0].nick;

			this.setState({
				atMentionsOn: true,
				atMentionsPrefix: prefix,
				atMentionsPeople: peopleToShow,
				atMentionsIndex: 0,
				selectedAtMention: selected
			});
		}
	}

	handleAtMentionKeyPress(event, eventType) {
		if (eventType == "escape") {
			this.setState({
				atMentionsOn: false
			});
		} else {
			let newIndex = 0;
			if (eventType == "down") {
				if (this.state.atMentionsIndex < this.state.atMentionsPeople.length - 1) {
					newIndex = this.state.atMentionsIndex + 1;
				} else {
					newIndex = 0;
				}
			} else if (eventType == "up") {
				if (this.state.atMentionsIndex == 0) {
					newIndex = this.state.atMentionsPeople.length - 1;
				} else {
					newIndex = this.state.atMentionsIndex - 1;
				}
			}
			this.setState({
				atMentionsIndex: newIndex,
				selectedAtMention: this.state.atMentionsPeople[newIndex].nick
			});
		}
	}

	handleHoverAtMention = nick => {
		let index = this.state.atMentionsPeople.findIndex(x => x.nick == nick);

		this.setState({
			atMentionsIndex: index,
			selectedAtMention: nick
		});
	};

	handleSelectAtMention = nick => {
		// if no nick is passed, we assume that we're selecting
		// the currently-selected at mention
		if (!nick) {
			nick = this.state.selectedAtMention;
		}

		// otherwise explicitly use the one passed in
		// FIXME -- this should anchor at the carat, not end-of-line
		var re = new RegExp("@" + this.state.atMentionsPrefix + "$");
		let text = this.state.newPostText.replace(re, "@" + nick);
		this.setState({
			atMentionsOn: false
		});
		this.setNewPostText(text);
	};

	submitPost(newText) {
		newText = newText.replace(/<br>/g, "\n");
		var doc = new DOMParser().parseFromString(newText, "text/html");
		newText = doc.documentElement.textContent;

<<<<<<< HEAD
		// TODO: add selected snippet to post
		// if (this.state.quoteText) {
		// 	newPost.quoteText = this.state.quoteText;
		// 	newPost.quoteRange = this.state.quoteRange;
		// }
=======
		var timestamp = +new Date();
		var newPost = {
			// FIXME fake data
			id: 3,
			nick: "pez",
			fullName: "Peter Pezaris",
			body: newText,
			email: "pez@codestream.com",
			timestamp: timestamp
		};
>>>>>>> eacc95be

		this.props.createPost(this.props.id, newText);

		// reset the input field to blank
		this.setState({
			newPostText: "",
			quoteRange: null,
			quoteText: ""
		});
	}
}

const getPostsForStream = (streamId = "", postsByStream) => {
	if (streamId === "") return [];
	return postsByStream[streamId] || [];
};

const mapStateToProps = ({ user, context, streams = [], postsByStream = {} }) => {
	const stream = streams.find(stream => stream.file === context.currentFile) || {};
	return {
		user,
		id: stream.id,
		posts: getPostsForStream(stream.id, postsByStream)
	};
};

export default connect(mapStateToProps, actions)(SimpleStream);<|MERGE_RESOLUTION|>--- conflicted
+++ resolved
@@ -24,69 +24,42 @@
 		this.state = {
 			stream: {},
 			streamName: "Dummy.js",
-<<<<<<< HEAD
-			// posts: [
-			// 	{
-			// 		id: 1,
-			// 		author: "akonwi",
-			// 		body: "this is a post",
-			// 		timestamp: 1410650773000,
-			// 		email: "akonwi@codestream.com"
-			// 	},
-			// 	{
-			// 		id: 2,
-			// 		author: "jj",
-			// 		body: "this is another post",
-			// 		timestamp: 1411680773000,
-			// 		email: "jj@codestream.com"
-			// 	},
-			// 	{
-			// 		id: 3,
-			// 		author: "marcelo",
-			// 		body:
-			// 			"because of the way browsers work, @pez although this will change the scrollbar thumb position, it will not change what @akonwi is looking at (i.e. posts won't shift around).",
-			// 		timestamp: 1501650773000,
-			// 		email: "marcelo@codestream.com"
-			// 	}
-			// ],
-=======
 			posts: [
-				{
-					id: 1,
-					nick: "akonwi",
-					fullName: "Akonwi Ngoh",
-					body: "this is a post",
-					timestamp: 1410650773000,
-					email: "akonwi@codestream.com"
-				},
-				{
-					id: 2,
-					nick: "jj",
-					fullName: "James Price",
-					body: "this is another post",
-					timestamp: 1411680773000,
-					email: "jj@codestream.com"
-				},
-				{
-					id: 2,
-					nick: "colin",
-					fullName: "Colin Stryker",
-					body: "AvE adds more value to my life than some of my family members",
-					timestamp: 1411680774000,
-					newSeparator: true,
-					email: "colin@codestream.com"
-				},
-				{
-					id: 3,
-					nick: "marcelo",
-					fullName: "Marcelo",
-					body:
-						"because of the way browsers work, @pez although this will change the scrollbar thumb position, it will not change what @akonwi is looking at (i.e. posts won't shift around).",
-					timestamp: 1501650773000,
-					email: "marcelo@codestream.com"
-				}
+				// {
+				// 	id: 1,
+				// 	nick: "akonwi",
+				// 	fullName: "Akonwi Ngoh",
+				// 	body: "this is a post",
+				// 	timestamp: 1410650773000,
+				// 	email: "akonwi@codestream.com"
+				// },
+				// {
+				// 	id: 2,
+				// 	nick: "jj",
+				// 	fullName: "James Price",
+				// 	body: "this is another post",
+				// 	timestamp: 1411680773000,
+				// 	email: "jj@codestream.com"
+				// },
+				// {
+				// 	id: 2,
+				// 	nick: "colin",
+				// 	fullName: "Colin Stryker",
+				// 	body: "AvE adds more value to my life than some of my family members",
+				// 	timestamp: 1411680774000,
+				// 	newSeparator: true,
+				// 	email: "colin@codestream.com"
+				// },
+				// {
+				// 	id: 3,
+				// 	nick: "marcelo",
+				// 	fullName: "Marcelo",
+				// 	body:
+				// 		"because of the way browsers work, @pez although this will change the scrollbar thumb position, it will not change what @akonwi is looking at (i.e. posts won't shift around).",
+				// 	timestamp: 1501650773000,
+				// 	email: "marcelo@codestream.com"
+				// }
 			],
->>>>>>> eacc95be
 			authors: [
 				{ id: 1, nick: "pez", fullName: "Peter Pezaris", email: "pez@codestream.com" },
 				{
@@ -512,13 +485,11 @@
 		var doc = new DOMParser().parseFromString(newText, "text/html");
 		newText = doc.documentElement.textContent;
 
-<<<<<<< HEAD
 		// TODO: add selected snippet to post
 		// if (this.state.quoteText) {
 		// 	newPost.quoteText = this.state.quoteText;
 		// 	newPost.quoteRange = this.state.quoteRange;
 		// }
-=======
 		var timestamp = +new Date();
 		var newPost = {
 			// FIXME fake data
@@ -529,7 +500,6 @@
 			email: "pez@codestream.com",
 			timestamp: timestamp
 		};
->>>>>>> eacc95be
 
 		this.props.createPost(this.props.id, newText);
 
