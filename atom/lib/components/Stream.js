--- conflicted
+++ resolved
@@ -61,22 +61,6 @@
 			})
 		);
 		this.subscriptions.add(
-<<<<<<< HEAD
-			atom.commands.add(".codestream .compose.mentions-on", {
-				"codestream:at-mention-move-up": event => this.handleAtMentionKeyPress(event, "up"),
-				"codestream:at-mention-move-down": event => this.handleAtMentionKeyPress(event, "down"),
-				"codestream:at-mention-tab": event => this.handleAtMentionKeyPress(event, "tab"),
-				"codestream:at-mention-escape": event => this.handleAtMentionKeyPress(event, "escape")
-			})
-		);
-		this.subscriptions.add(
-			atom.commands.add(".codestream .native-key-bindings", {
-				"codestream:move-up": event => this.handleNonCapturedKeyPress(event, "up")
-			})
-		);
-		this.subscriptions.add(
-=======
->>>>>>> 7fc1d2eb
 			atom.commands.add("atom-workspace", {
 				"codestream:escape": event => this.handleEscape(event),
 				"codestream:copy": event => this.copy(event)
@@ -111,14 +95,6 @@
 	componentDidMount() {
 		const me = this;
 
-<<<<<<< HEAD
-		console.log("COMPONENT DID MOUNT");
-		const inputDiv = document.querySelector('div[contenteditable="true"]');
-		console.log("DID WE GET AN INPUT DIV?", inputDiv);
-		if (!inputDiv) return;
-
-=======
->>>>>>> 7fc1d2eb
 		// this listener pays attention to when the input field resizes,
 		// presumably because the user has typed more than one line of text
 		// in it, and calls a function to handle the new size
@@ -244,7 +220,6 @@
 		if (this.props.posts.length !== prevProps.posts.length) {
 			const lastPost = this.props.posts[this.props.posts.length - 1];
 
-<<<<<<< HEAD
 			if (lastPost) {
 				// if the latest post is mine, scroll to the bottom always
 				// otherwise, if we've scrolled up, then just call
@@ -261,15 +236,6 @@
 		// FIXME this doesn't seem to always scroll to the bottom when it should
 		if (this.props.editingPostId !== prevProps.editingPost) {
 			if (!this.state.scrolledOffBottom) this._postslist.scrollTop = 100000;
-=======
-			// if the latest post is mine, scroll to the bottom always
-			// otherwise, if we've scrolled up, then just call
-			// handleScroll to make sure new message indicators
-			// appear as appropriate.
-			const mine = lastPost && this.props.currentUser.username === lastPost.author.username;
-			if (mine || !this.state.scrolledOffBottom) this._postslist.scrollTop = 100000;
-			else this.handleScroll();
->>>>>>> 7fc1d2eb
 		}
 	}
 
@@ -638,10 +604,30 @@
 					ref={this._compose}
 					disabled={this.props.isOffline}
 					onSubmit={this.submitPost}
+					onEmptyUpArrow={this.editLastPost}
 				/>
 			</div>
 		);
 	}
+
+	findMyPostBeforeSeqNum(seqNum) {
+		const me = this.props.currentUser.username;
+		return _.chain(this.props.posts)
+			.filter(post => {
+				return post.author.username === me && post.seqNum < seqNum;
+			})
+			.last()
+			.value();
+	}
+
+	editLastPost = event => {
+		// find the most recent post I authored
+		console.log("up! ", event);
+		const postDiv = event.target.closest(".post");
+		const seqNum = postDiv ? postDiv.getAttribute("seqNum") : 9999999999;
+		const editingPost = this.findMyPostBeforeSeqNum(seqNum);
+		if (editingPost) this.setState({ editingPostId: editingPost.id });
+	};
 
 	handleScroll(event) {
 		const scrollDiv = this._postslist;
@@ -820,286 +806,6 @@
 		this._postslist.scrollTop = 100000;
 	};
 
-<<<<<<< HEAD
-	handleClickDismissQuote = () => {
-		// not very React-ish but not sure how to set focus otherwise
-		this.focusInput();
-
-		let newState = {
-			quoteText: "",
-			preContext: "",
-			postContext: "",
-			quoteRange: null
-		};
-
-		// remove any at-mentions that we have added manually
-		if (
-			this.state.newPostText.replace(/&nbsp;/g, " ").trim() === (this.insertedAuthors || "").trim()
-		) {
-			this.insertedAuthors = "";
-			newState.newPostText = "";
-		}
-
-		this.setState(newState);
-	};
-
-	// figure out who to at-mention based on the git blame data.
-	// insert the text into the compose field
-	addBlameAtMention(selectionRange, gitData) {
-		let postText = this.state.newPostText || "";
-		var authors = {};
-		for (var lineNum = selectionRange.start.row; lineNum <= selectionRange.end.row; lineNum++) {
-			var lineData = gitData[lineNum - 1];
-			if (lineData) {
-				const authorEmail = lineData["email"];
-				if (authorEmail && authorEmail !== "not.committed.yet") {
-					// find the author -- FIXME this feels fragile
-					Object.entries(this.props.users).forEach(([userId, user]) => {
-						if (user.email === authorEmail) {
-							if (userId !== this.props.currentUser.id) {
-								// skip if the input field already contains this user
-								if (postText.match("@" + user.username + "\\b")) return;
-								authors["@" + user.username] = true;
-								this.setState(state => ({
-									autoMentioning: [...state.autoMentioning, `@${user.username}`]
-								}));
-							}
-						}
-					});
-				}
-			}
-		}
-
-		if (Object.keys(authors).length > 0) {
-			// the reason for this unicode space is that chrome will
-			// not render a space at the end of a contenteditable div
-			// unless it is a &nbsp;, which is difficult to insert
-			// so we insert this unicode character instead
-			var newText = Object.keys(authors).join(", ") + ":\u00A0";
-			this.insertedAuthors = newText;
-			this.insertTextAtCursor(newText);
-		}
-	}
-
-	// configure the compose field in preparation for a comment on a codeBlock
-	// this is what happens when someone clicks the floating (+) popup
-	handleClickAddComment = () => {
-		let editor = atom.workspace.getActiveTextEditor();
-		if (!editor) return;
-
-		trimSelection(editor);
-		var range = editor.getSelectedBufferRange();
-		let code = editor.getSelectedText();
-		// preContext is the 10 lines of code immediately preceeding the selection
-		let preContext = editor.getTextInBufferRange([
-			[range.start.row - 10, 0],
-			[range.start.row, range.start.column]
-		]);
-		// postContext is the 10 lines of code immediately following the selection
-		let postContext = editor.getTextInBufferRange([
-			[range.end.row, range.end.column],
-			[range.end.row + 10, 0]
-		]);
-
-		// if there is no selected text, i.e. it is a 0-width range,
-		// then grab the current line of code that the cursor is on
-		if (code.length == 0 && range.start.row == range.end.row) {
-			let lineRange = [[range.start.row, 0], [range.start.row, 10000]];
-			code = editor.getTextInBufferRange(lineRange);
-		}
-
-		// not very React-ish but not sure how to set focus otherwise
-		this.focusInput();
-
-		let filePath = editor.getPath();
-		const directory = atom.project.getDirectories().find(directory => directory.contains(filePath));
-		if (directory) {
-			atom.project.repositoryForDirectory(directory).then(projectRepo => {
-				if (projectRepo) {
-					if (!(projectRepo.path in this.projectBlamers)) {
-						this.projectBlamers[projectRepo.path] = new Blamer(projectRepo);
-					}
-					const blamer = this.projectBlamers[projectRepo.path];
-
-					if (blamer) {
-						blamer.blame(filePath, (err, data) => {
-							if (!err) this.addBlameAtMention(range, data);
-						});
-					}
-				}
-			});
-		}
-
-		this.setState({
-			quoteRange: range,
-			quoteText: code,
-			preContext: preContext,
-			postContext: postContext
-		});
-	};
-
-	// when the input field loses focus, one thing we want to do is
-	// to hide the at-mention popup
-	handleOnBlur = async event => {
-		this.setState({
-			atMentionsOn: false
-		});
-	};
-
-	// depending on the contents of the input field, if the user
-	// types a "@" then open the at-mention popup
-	handleOnChange = async event => {
-		var newPostText = event.target.value;
-
-		let selection = window.getSelection();
-		let range = selection.getRangeAt(0);
-		let node = range.commonAncestorContainer;
-		let nodeText = node.textContent || "";
-		let upToCursor = nodeText.substring(0, range.startOffset);
-		var match = upToCursor.match(/@([a-zA-Z0-9_.+]*)$/);
-		if (this.state.atMentionsOn) {
-			if (match) {
-				var text = match[0].replace(/@/, "");
-				this.showAtMentionSelectors(text);
-			} else {
-				// if the line doesn't end with @word, then hide the popup
-				this.setState({ atMentionsOn: false });
-			}
-		} else {
-			if (match) {
-				var text = match[0].replace(/@/, "");
-				this.showAtMentionSelectors(text);
-			}
-		}
-		// track newPostText as the user types
-		this.setState({ newPostText: newPostText });
-	};
-
-	handleOnKeyPress = event => {
-		var newPostText = this.state.newPostText;
-
-		// if we have the at-mentions popup open, then the keys
-		// do something different than if we have the focus in
-		// the textarea
-		if (this.state.atMentionsOn) {
-			if (event.key == "Escape") {
-				this.hideAtMentionSelectors();
-			} else if (event.key == "Enter" && !event.shiftKey) {
-				event.preventDefault();
-				this.selectFirstAtMention();
-			} else {
-				var match = newPostText.match(/@([a-zA-Z0-9_.]*)$/);
-				var text = match ? match[0].replace(/@/, "") : "";
-				// this.showAtMentionSelectors(text);
-			}
-		} else if (event.key === "@") {
-			this.showAtMentionSelectors("");
-		} else if (event.key === "Escape") {
-			this.slideThreadOut();
-		} else if (event.key === "Enter" && !event.shiftKey) {
-			event.preventDefault();
-			if (newPostText.trim().length > 0 && this.props.isOnline) {
-				this.submitPost(newPostText);
-			} else {
-				// don't submit blank posts
-			}
-		}
-	};
-
-	selectFirstAtMention() {
-		this.handleSelectAtMention();
-	}
-
-	// set up the parameters to pass to the at mention popup
-	showAtMentionSelectors(prefix) {
-		let peopleToShow = [];
-
-		Object.keys(this.props.users).forEach(personId => {
-			if (personId === this.props.currentUser.id) return;
-			let person = this.props.users[personId];
-			let toMatch = person.firstName + " " + person.lastName + "*" + person.username; // + "*" + person.email;
-			let lowered = toMatch.toLowerCase();
-			if (lowered.indexOf(prefix) !== -1) {
-				peopleToShow.push(person);
-			}
-		});
-
-		if (peopleToShow.length == 0) {
-			this.setState({
-				atMentionsOn: false
-			});
-		} else {
-			let selected = peopleToShow[0].id;
-
-			this.setState({
-				atMentionsOn: true,
-				atMentionsPrefix: prefix,
-				atMentionsPeople: peopleToShow,
-				atMentionsIndex: 0,
-				selectedAtMention: selected
-			});
-		}
-	}
-
-	findMyPostBeforeSeqNum(seqNum) {
-		const me = this.props.currentUser.username;
-		return _.chain(this.props.posts)
-			.filter(post => {
-				return post.author.username === me && post.seqNum < seqNum;
-			})
-			.last()
-			.value();
-	}
-
-	// for keypresses that we can't capture with standard
-	// javascript events
-	handleNonCapturedKeyPress(event, eventType) {
-		if (eventType == "up") {
-			if (this.state.newPostText === "") {
-				// find the most recent post I authored
-				console.log("up! ", event);
-				const postDiv = event.target.closest(".post");
-				const seqNum = postDiv ? postDiv.getAttribute("seqNum") : 9999999999;
-				const editingPost = this.findMyPostBeforeSeqNum(seqNum);
-				if (editingPost) this.setState({ editingPostId: editingPost.id });
-			}
-		}
-		event.abortKeyBinding();
-	}
-
-	// the keypress handler for tracking up and down arrow
-	// and enter, while the at mention popup is open
-	handleAtMentionKeyPress(event, eventType) {
-		if (eventType == "escape") {
-			if (this.state.atMentionsOn) this.setState({ atMentionsOn: false });
-			else this.handleDismissThread();
-		} else {
-			let newIndex = 0;
-			if (eventType == "down") {
-				if (this.state.atMentionsIndex < this.state.atMentionsPeople.length - 1) {
-					newIndex = this.state.atMentionsIndex + 1;
-				} else {
-					newIndex = 0;
-				}
-			} else if (eventType == "up") {
-				if (this.state.atMentionsIndex == 0) {
-					newIndex = this.state.atMentionsPeople.length - 1;
-				} else {
-					newIndex = this.state.atMentionsIndex - 1;
-				}
-			} else if (eventType == "tab") {
-				this.selectFirstAtMention();
-			}
-			this.setState({
-				atMentionsIndex: newIndex,
-				selectedAtMention: this.state.atMentionsPeople[newIndex].id
-			});
-		}
-	}
-
-	// close the at mention popup when the customer types ESC
-=======
->>>>>>> 7fc1d2eb
 	handleEscape(event) {
 		logger.trace(".handleEscape");
 		if (this.state.editingPostId) this.setState({ editingPostId: null });
