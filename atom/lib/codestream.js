import { CompositeDisposable } from "atom";
import Dexie from "dexie";
import CodestreamView, { CODESTREAM_VIEW_URI } from "./codestream-view";
import { bootstrapStore } from "./local-cache";
import git from "./git";
import createStore from "./createStore";
import {
	commitHashChanged,
	fetchRepoInfo,
	logout,
	noAccess,
	setRepoAttributes,
	setContext,
	setCurrentFile,
	setCurrentCommit
} from "./actions/context";
<<<<<<< HEAD
import logger from "./util/Logger";

logger.addHandler((level, msg) => {
	console.log(`[${level}] ${msg}`);
});
=======
import { setStreamUMITreatment } from "./actions/stream";
>>>>>>> a1c43a49

let store;

const initializeStore = state => {
	const session = JSON.parse(localStorage.getItem("codestream.session")) || {};
	store = createStore({ ...state, session });
};

const getCurrentCommit = async repo => {
	const data = await git(["rev-parse", "--verify", "HEAD"], {
		cwd: repo.getWorkingDirectory()
	});
	return data.trim();
};

module.exports = {
	subscriptions: new CompositeDisposable(),
	config: {
		showHeadshots: {
			description: "Display headshots in the stream",
			type: "boolean",
			default: true
		},
		showUnread: {
			description:
				"Note that you can override this setting on a per-file or per-directory basis by right-clicking the Tree View.",
			title: "Files with Unread Messages",
			type: "string",
			default: "badge",
			enum: [
				{ value: "badge", description: "Display a badge to the right of the file" },
				{ value: "bold", description: "Bold the filename" }
			]
		}
	},

	initialize(state) {
		initializeStore(state);
		bootstrapStore(store);

		this.subscriptions.add(
			atom.packages.onDidActivateInitialPackages(async () => {
				const directories = atom.project.getDirectories();
				const repoPromises = directories.map(repo => atom.project.repositoryForDirectory(repo));
				const allRepos = await Promise.all(repoPromises);
				const repos = allRepos.filter(Boolean);

				if (repos.length > 0) {
					const repo = repos[0];
					getCurrentCommit(repo).then(commitHash => store.dispatch(setCurrentCommit(commitHash)));

					this.subscriptions.add(
						atom.workspace.observeActiveTextEditor(editor => {
							// Only dispatches the action if there is a current file
							// that way if a user looks at settings or a non-repo file, the stream for the previously active file is still visible
							const path = editor ? repo.relativize(editor.getPath()) : "";
							path !== "" && store.dispatch(setCurrentFile(path));
						}),

						// Subscribe to git status changes in order to be aware of current commit hash.
						// This is probably a naive implementation.
						repo.onDidChangeStatuses(async event => {
							const commitHash = await getCurrentCommit(repo);
							if (store.getState().context.currentCommit !== commitHash)
								store.dispatch(commitHashChanged(commitHash));
						})
					);

					const workDir = repo.repo.workingDirectory;
					const repoUrl = repo.getOriginURL();
					let firstCommitHash = await git(["rev-list", "--max-parents=0", "HEAD"], {
						cwd: repo.getWorkingDirectory()
					});
					const repoAttributes = { workingDirectory: workDir, url: repoUrl, firstCommitHash: firstCommitHash.trim() };
					store.dispatch(setRepoAttributes(repoAttributes));
					store.dispatch(fetchRepoInfo(repoAttributes));
				}
			})
		);
	},

	activate(state) {
		this.subscriptions.add(
			atom.workspace.addOpener(uri => {
				if (uri === CODESTREAM_VIEW_URI) {
					return new CodestreamView(store);
				}
			}),
			atom.commands.add("atom-workspace", {
				"codestream:toggle": () => atom.workspace.toggle(CODESTREAM_VIEW_URI),
				"codestream:logout": () => {
					store.dispatch(logout());
					localStorage.removeItem("codestream.session");
					localStorage.removeItem("codestream.accessToken");
				}
			}),
			atom.commands.add(".tree-view", {
				"codestream:mute": target => this.markMute(target),
				"codestream:bold": target => this.markBold(target),
				"codestream:badge": target => this.markBadge(target)
			})
			// atom.commands.add(".codestream .compose.mentions-on", {
			// 	"codestream:at-mention-move-up": event => this.handleAtMentionKeyPress(event, "up"),
			// 	"codestream:at-mention-move-down": event => this.handleAtMentionKeyPress(event, "down"),
			// 	"codestream:at-mention-escape": event => this.handleAtMentionKeyPress(event, "escape")
			// })
		);
		// Dev mode goodies
		if (atom.inDevMode()) {
			this.subscriptions.add(
				atom.commands.add("atom-workspace", {
					"codestream:reset": async () => {
						atom.commands.dispatch(
							document.querySelector("atom-workspace"),
							"codestream:wipe-cache"
						);
						atom.commands.dispatch(document.querySelector("atom-workspace"), "codestream:logout");
						atom.reload();
					},
					"codestream:wipe-cache": () => indexedDB.deleteDatabase("CodeStream"),
					"codestream:point-to-dev": () => {
						atom.config.set("codestream.url", "https://tca3.codestream.us:9443");
						atom.reload();
					},
					"codestream:point-to-local": () => {
						atom.config.set("codestream.url", "https://localhost.codestream.us:12079");
						atom.reload();
					}
				})
			);
		}
	},

	markMute(event) {
		this.markStream(event, "mute");
	},
	markBold(event) {
		this.markStream(event, "bold");
	},
	markBadge(event) {
		this.markStream(event, "badge");
	},
	getStreamIdFromPath(path) {
		console.log("CHECKING PATH: ", path);
	},
	markStream(event, setting) {
		let li = event.target.closest("li");

		// TODO if there isn't a click event, use the active li
		if (!li) return;

		let type = li.classList.contains("directory") ? "directory" : "file";
		let path = li.getElementsByTagName("span")[0].getAttribute("data-path");
		setStreamUMITreatment(path, setting);
		store.dispatch(setStreamUMITreatment(path, setting));
		// this.render_umis();
	},

	deactivate() {
		this.subscriptions.dispose();
		if (this.statusBarTile) this.statusBarTile.destroy();
	},

	serialize() {
		const { session, onboarding, context } = store.getState();
		onboarding.errors = {};
		localStorage.setItem("codestream.session", JSON.stringify(session));
		return { onboarding, context };
	},

	deserializeCodestreamView(data) {
		return new CodestreamView(store);
	},

	consumeStatusBar(statusBar) {
		const div = document.createElement("div");
		div.classList.add("inline-block");
		const icon = document.createElement("span");
		icon.classList.add("icon", "icon-comment-discussion");
		icon.onclick = event =>
			atom.commands.dispatch(document.querySelector("atom-workspace"), "codestream:toggle");
		atom.tooltips.add(div, { title: "Toggle CodeStream" });
		div.appendChild(icon);
		this.statusBarTile = statusBar.addRightTile({ item: div, priority: 400 });
	}
};<|MERGE_RESOLUTION|>--- conflicted
+++ resolved
@@ -14,15 +14,12 @@
 	setCurrentFile,
 	setCurrentCommit
 } from "./actions/context";
-<<<<<<< HEAD
+import { setStreamUMITreatment } from "./actions/stream";
 import logger from "./util/Logger";
 
 logger.addHandler((level, msg) => {
 	console.log(`[${level}] ${msg}`);
 });
-=======
-import { setStreamUMITreatment } from "./actions/stream";
->>>>>>> a1c43a49
 
 let store;
 
