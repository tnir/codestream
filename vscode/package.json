--- conflicted
+++ resolved
@@ -1,13 +1,8 @@
 {
 	"name": "codestream",
 	"displayName": "New Relic CodeStream",
-<<<<<<< HEAD
 	"description": "Bring production telemetry into your IDE to quickly identify and resolve performance issues.",
-	"version": "14.28.1",
-=======
-	"description": "Simplify your workflow by bringing performance data from New Relic, pull requests from GitHub, and issues from Jira together in your IDE. Also integrates with Slack, Teams, GitLab, Bitbucket and more.",
-	"version": "14.29.0",
->>>>>>> b71fc487
+  "version": "14.29.0",
 	"author": "CodeStream",
 	"publisher": "CodeStream",
 	"extensionKind": [
