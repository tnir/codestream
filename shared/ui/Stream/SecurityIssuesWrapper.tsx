--- conflicted
+++ resolved
@@ -271,11 +271,7 @@
 			rows,
 		},
 		[selectedItems, props.entityGuid, rows, expanded],
-<<<<<<< HEAD
-		expanded,
-=======
 		true
->>>>>>> 6773931d
 	);
 
 	function handleSelect(severity: RiskSeverity) {
