import {
	AddIgnoreFilesRequestType,
	ChangeDataType,
	CodemarkPlus,
	DidChangeDataNotificationType,
	GetFileScmInfoRequestType,
	GetFileScmInfoResponse,
	GetRepoScmStatusRequestType,
	GetRepoScmStatusResponse,
	GetReposScmRequestType,
	IgnoreFilesRequestType,
	ReposScm,
	UpdateReviewResponse,
	UpdateTeamSettingsRequestType,
} from "@codestream/protocols/agent";
import {
	CodemarkStatus,
	CSMe,
	CSReview,
	CSReviewApprovalSetting,
	CSReviewAssignmentSetting,
	CSStream,
	CSUser,
	FileStatus,
	ShareTarget,
	StreamType,
} from "@codestream/protocols/api";
import cx from "classnames";
// https://github.com/kaelzhang/node-ignore
import ignore from "ignore";
import { debounce as _debounce } from "lodash-es";
import * as path from "path-browserify";
import React, { ReactElement } from "react";
import { connect } from "react-redux";
import styled from "styled-components";
import { Range } from "vscode-languageserver-types";
<<<<<<< HEAD
import { URI } from "vscode-uri";
import { ReviewShowLocalDiffRequestType } from "@codestream/protocols/webview";
import { WebviewPanels } from "@codestream/protocols/api";
import { Headshot } from "@codestream/webview/src/components/Headshot";
import HeadshotMenu from "@codestream/webview/src/components/HeadshotMenu";
import { SelectPeople } from "@codestream/webview/src/components/SelectPeople";
=======

import { editReview } from "@codestream/webview/store/reviews/thunks";
>>>>>>> 4a06728c
import {
	setCurrentRepo,
	setCurrentReview,
	setNewPostEntry,
} from "@codestream/webview/store/context/actions";
import { editReview } from "@codestream/webview/store/reviews/thunks";
import { EditorRevealRangeRequestType } from "../ipc/host.protocol.editor";
import { logError } from "../logger";
import { Checkbox } from "../src/components/Checkbox";
import { InlineMenu } from "../src/components/controls/InlineMenu";
import { CSText } from "../src/components/CSText";
import { FloatingLoadingMessage } from "../src/components/FloatingLoadingMessage";
import { HeadshotName } from "../src/components/HeadshotName";
import { LoadingMessage } from "../src/components/LoadingMessage";
import { CodeStreamState } from "../store";
import { isFeatureEnabled } from "../store/apiVersioning/reducer";
import { getReviewChangeRequests } from "../store/codemarks/reducer";
import { PostsActionsType } from "../store/posts/types";
import { EditableAttributes } from "../store/reviews/actions";
import { getAllByCommit, teamReviewCount } from "../store/reviews/reducer";
import { getStreamForId, getStreamForTeam } from "../store/streams/reducer";
import { getTeamSetting } from "../store/teams/reducer";
import {
	getActiveMemberIds,
	getTeamMates,
	getTeamMembers,
	getTeamTagsArray,
} from "../store/users/reducer";
import {
	arrayDiff,
	escapeHtml,
	keyFilter,
	keyFilterFalsey,
	mapFilter,
	replaceHtml,
	safe,
} from "../utils";
import { HostApi } from "../webview-api";
import {
	closePanel,
	createPostAndReview,
	openModal,
	openPanel,
	setCodemarkStatus,
	setUserPreference,
} from "./actions";
import { SetUserPreferenceRequest } from "./actions.types";
import Button from "./Button";
import CancelButton from "./CancelButton";
import { Meta, MetaDescriptionForAssignees, MetaLabel } from "./Codemark/BaseCodemark";
import { confirmPopup } from "./Confirm";
import { DropdownButton } from "./DropdownButton";
import { FeatureFlag } from "./FeatureFlag";
import Icon from "./Icon";
import { markdownify } from "./Markdowner";
import { MarkdownText } from "./MarkdownText";
import { MessageInput, AttachmentField } from "./MessageInput";
import { Modal } from "./Modal";
import { MetaCheckboxWithHoverIcon } from "./Review";
import { ChangesetFileList } from "./Review/ChangesetFileList";
import { CommitList } from "./Review/CommitList";
import { SharingAttributes, SharingControls } from "./SharingControls";
import { SmartFormattedList } from "./SmartFormattedList";
import Tag from "./Tag";
import Timestamp from "./Timestamp";
import Tooltip from "./Tooltip";

const NoWrap = styled.span`
	white-space: nowrap;
`;

interface Props extends ConnectedProps {
	editingReview?: CSReview;
	isEditing?: boolean;
	existingSharedTo?: ShareTarget[];
	isAmending?: boolean;
	onClose?: Function;
	openPanel: Function;
	openModal: Function;
	closePanel: Function;
	setUserPreference: (request: SetUserPreferenceRequest) => void;
	setCurrentReview: Function;
	setCurrentRepo: Function;
	setCodemarkStatus: Function;
	setNewPostEntry: Function;
}

interface ConnectedProps {
	teamId: string;
	teamMates: CSUser[];
	teamMembers: CSUser[];
	activeMemberIds: string[];
	channel: CSStream;
	providerInfo: {
		[service: string]: {};
	};
	currentUser: CSUser;
	skipPostCreationModal?: boolean;
	currentReviewOptions?: any;
	teamTagsArray: any;
	textEditorUri?: string;
	createPostAndReview?: Function;
	editReview?: (
		id: string,
		attributes: EditableAttributes,
		replyText?: string
	) => UpdateReviewResponse | undefined;
	repos: any;
	shouldShare: boolean;
	reviewsByCommit: {
		[commit: string]: CSReview;
	};
	teamReviewCount: number;
	// these next two are team settings
	reviewApproval: CSReviewApprovalSetting;
	reviewAssignment: CSReviewAssignmentSetting;
	changeRequests?: CodemarkPlus[];
	inviteUsersOnTheFly: boolean;
	newPostEntryPoint?: string;
	blameMap?: { [email: string]: string };
	isCurrentUserAdmin: boolean;
	statusLabel: string;
	statusIcon: string;
	currentRepoPath?: string;
}

interface State {
	title: string;
	titleTouched: boolean;
	text: string;
	textTouched: boolean;
	// for amending
	replyText: string;
	assignees: { value: any; label: string }[] | { value: any; label: string };
	assigneesRequired: boolean;
	assigneesDisabled: boolean;
	singleAssignee: boolean;
	reviewerEmails: string[]; // email address
	reviewersTouched: boolean;
	authorsBlameData: { [authorEmail: string]: { stomped: number; commits: number } };
	notify: boolean;
	isLoading: boolean;
	isLoadingScm: boolean;
	isReloadingScm: boolean;
	reviewCreationError: string;
	scmError: boolean;
	scmErrorMessage?: string;
	crossPostMessage: boolean;
	assignableUsers: { value: any; label: string }[];
	channelMenuOpen: boolean;
	channelMenuTarget: any;
	labelMenuOpen: boolean;
	labelMenuTarget: any;
	fromCommitMenuOpen: boolean;
	fromCommitMenuTarget: any;
	sharingDisabled?: boolean;
	selectedChannelName?: string;
	selectedChannelId?: string;
	codeBlockInvalid?: boolean;
	titleInvalid?: boolean;
	textInvalid?: boolean;
	reviewersInvalid?: boolean;
	assigneesInvalid?: boolean;
	sharingAttributesInvalid?: boolean;
	changesInvalid?: boolean;
	showAllChannels?: boolean;
	scmInfo: GetFileScmInfoResponse;
	repoUri?: string;
	selectedTags?: any;
	repoStatus: GetRepoScmStatusResponse;
	openRepos: ReposScm[];
	repoName: string;
	excludedFiles?: any;
	fromCommit?: string;
	includeSaved: boolean;
	includeStaged: boolean;
	excludeCommit: { [sha: string]: boolean };
	// -2 = saved, -1 = staged, 0...N = commit index
	topSelectionIndex: number;
	bottomSelectionIndex: number;
	startCommit: string | undefined;
	// if set, a SHA that represents a "hard start" to the review changeset
	prevEndCommit: string;
	unsavedFiles: string[];
	commitListLength: number;
	// this is the review setting
	allReviewersMustApprove: boolean;
	mountedTimestamp: number;
	currentFile?: string;
	editingReviewBranch?: string;
	addressesIssues: { [codemarkId: string]: boolean };
	attachments: AttachmentField[];
	isDragging: number;
}

function merge(defaults: Partial<State>, review: CSReview): State {
	return Object.entries(defaults).reduce((object, entry) => {
		const [key, value] = entry;
		object[key] = review[key] !== undefined ? review[key] : value;
		return object;
	}, Object.create(null));
}

class ReviewForm extends React.Component<Props, State> {
	static defaultProps = {
		isEditing: false,
		isAmending: false,
	};
	_titleInput: HTMLElement | null = null;
	_formDiv: HTMLElement | null = null;
	insertTextAtCursor?: Function;
	focusOnMessageInput?: Function;
	permalinkRef = React.createRef<HTMLTextAreaElement>();
	private _sharingAttributes?: SharingAttributes;
	private _disposableDidChangeDataNotification: { dispose(): void } | undefined = undefined;
	private ignoredFiles = ignore();
	private _dismissAutoFRTimeout?: any;

	constructor(props: Props) {
		super(props);
		const defaultState: Partial<State> = {
			title: "",
			titleTouched: false,
			text: "",
			textTouched: false,
			replyText: "",
			assignees: [],
			assigneesDisabled: false,
			assigneesRequired: false,
			singleAssignee: false,
			selectedChannelName: (props.channel as any).name,
			selectedChannelId: props.channel.id,
			assignableUsers: this.getAssignableCSUsers(),
			reviewerEmails: [],
			reviewersTouched: false,
			authorsBlameData: {},
			selectedTags: {},
			repoName: "",
			excludedFiles: {},
			includeSaved: !props.currentReviewOptions?.includeLatestCommit,
			includeStaged: !props.currentReviewOptions?.includeLatestCommit,
			topSelectionIndex: props.currentReviewOptions?.includeLatestCommit ? 0 : -2,
			bottomSelectionIndex: props.currentReviewOptions?.includeLatestCommit ? 0 : -1,
			excludeCommit: {},
			startCommit: undefined,
			prevEndCommit: "",
			commitListLength: 10,
			allReviewersMustApprove: false,
			currentFile: "",
			addressesIssues: {},
			attachments: [],
			isDragging: 0,
		};

		const state = props.editingReview
			? merge(defaultState, props.editingReview)
			: ({
					isLoading: false,
					isLoadingScm: false,
					isReloadingScm: false,
					scmError: false,
					scmErrorMessage: "",
					notify: false,
					...defaultState,
			  } as State);

		let assignees: any;
		if (props.isEditing && props.editingReview) {
			assignees = props.editingReview.reviewers.map(a =>
				state.assignableUsers.find((au: any) => au.value === a)
			);
			// @ts-ignore
			state.reviewerEmails = props.editingReview.reviewers
				.map(id => props.teamMembers.find(p => p.id === id))
				.map(p => p && p.email)
				.filter(Boolean);
		} else if (state.assignees === undefined) {
			assignees = undefined;
		} else if (Array.isArray(state.assignees)) {
			assignees = state.assignees.map(a => state.assignableUsers.find((au: any) => au.value === a));
		} else {
			assignees = state.assignableUsers.find((au: any) => au.value === state.assignees);
		}
		this.state = {
			...state,
			assignees,
		};

		if (props.isEditing && props.editingReview) {
			const selectedTags = {};
			(props.editingReview.tags || []).forEach(tag => {
				selectedTags[tag] = true;
			});
			this.state = {
				...this.state,
				selectedTags,
			};
		}
		if (props.isEditing && props.editingReview) {
			this.state = {
				...this.state,
				text: escapeHtml(this.state.text),
			};
		}
	}

	private async getScmInfoForURI(uri?: string, callback?: Function) {
		this.setState({ isLoadingScm: true });

		let firstRepoUri: string = "";
		const openRepos = await HostApi.instance.send(GetReposScmRequestType, {
			inEditorOnly: true,
		});
		if (openRepos && openRepos.repositories) {
			this.setState({ openRepos: openRepos.repositories });
			if (!uri && openRepos.repositories.length) {
				// use the uri of the first repo found
				// if there isn't a file's uri
				uri = firstRepoUri = openRepos.repositories[0].folder.uri;
			}
		}

		if (uri) {
			const scmInfo = await HostApi.instance.send(GetFileScmInfoRequestType, {
				uri: uri,
			});
			if (scmInfo.scm) {
				const repoId: string = scmInfo.scm.repoId || "";
				const repoName = this.props.repos[repoId] ? this.props.repos[repoId].name : "";
				this.setState({ scmInfo, repoName, startCommit: undefined }, () => {
					this.handleRepoChange(uri, callback);
				});
			} else {
				// if the URI we just updated to doesn't match a repo, for
				// example if the user initiates a code review from a diff
				// buffer, then try again but with the first URI from openRepos
				if (uri !== firstRepoUri) return this.getScmInfoForURI(firstRepoUri, callback);

				this.setState({ isLoadingScm: false, scmError: true });
				if (callback && typeof callback === "function") callback();
			}
		} else {
			this.setState({
				isLoadingScm: false,
				scmError: true,
				scmErrorMessage: "Please open a repository",
			});
			if (callback && typeof callback === "function") callback();
		}
	}

	private async getScmInfoForRepo() {
		this.setState({ isLoadingScm: true });
		const { editingReview } = this.props;

		const openRepos = await HostApi.instance.send(GetReposScmRequestType, {
			inEditorOnly: true,
		});
		if (editingReview && openRepos && openRepos.repositories) {
			const { reviewChangesets } = editingReview;
			const lastChangeset = reviewChangesets[reviewChangesets.length - 1];
			// FIXME -- when we have multi-repo reviews this needs to update
			const repoId = lastChangeset.repoId;
			const repo = openRepos.repositories.find(r => r.id === repoId);
			if (repo) {
				const repoName = repo.folder.name;
				const repoUri = repo.folder.uri;
				const commits = lastChangeset.commits || [];
				// the start commit of this checkpoint is the last commit
				const startCommit = commits.length > 0 ? commits[commits.length - 1].sha : "";
				this.setState(
					{
						repoName,
						startCommit,
						prevEndCommit: startCommit,
						editingReviewBranch: lastChangeset.branch,
					},
					() => {
						this.handleRepoChange(repoUri);
					}
				);
			}
		} else {
			this.setState({ isLoadingScm: false, scmError: true });
		}
	}

	componentDidMount() {
		const { isEditing, isAmending, textEditorUri, currentRepoPath } = this.props;
		if (isEditing && !isAmending) return;

		this.setState({ mountedTimestamp: new Date().getTime() });

		if (isAmending) this.getScmInfoForRepo();
		else {
			const currentRepoUri = currentRepoPath ? path.join("file://", currentRepoPath) : undefined;
			this.getScmInfoForURI(currentRepoUri || textEditorUri, () => {
				this.props.setCurrentRepo();
				//HostApi.instance.send(TelemetryRequestType, {
				//	eventName: "Review Form Opened",
				//	properties: {
				//		"Repo Open": this.state.openRepos && this.state.openRepos.length > 0,
				//		"Suggested Reviewers": this.state.reviewerEmails && this.state.reviewerEmails.length > 0
				//	}
				//});
			});
		}

		this.focus();

		if (isAmending) {
			// https://github.com/iamdustan/smoothscroll/issues/28#issuecomment-638768782
			setTimeout(() => {
				if (this._formDiv)
					this._formDiv.scrollIntoView({ behavior: "smooth", block: "start", inline: "nearest" });
			}, 0);
		}
	}

	componentWillUnmount = () => {
		clearTimeout(this._dismissAutoFRTimeout);
		this._disposableDidChangeDataNotification &&
			this._disposableDidChangeDataNotification.dispose();
	};

	async handleRepoChange(repoUri?, callback?) {
		this.setState({ isReloadingScm: true });
		try {
			const {
				teamMates,
				currentUser,
				isEditing,
				isAmending,
				inviteUsersOnTheFly,
				blameMap = {},
				editingReview,
			} = this.props;
			const {
				includeSaved,
				includeStaged,
				topSelectionIndex,
				repoStatus,
				startCommit,
				prevEndCommit,
			} = this.state;
			const includeLatestCommit =
				this.props.currentReviewOptions && this.props.currentReviewOptions.includeLatestCommit;

			const commits = repoStatus?.scm?.commits;
			const endCommit =
				commits != null && topSelectionIndex >= 0 ? commits[topSelectionIndex].sha : undefined;

			const uri = repoUri || this.state.repoUri;
			let statusInfo: GetRepoScmStatusResponse;
			try {
				statusInfo = await HostApi.instance.send(GetRepoScmStatusRequestType, {
					uri,
					startCommit,
					endCommit,
					includeStaged,
					includeSaved,
					currentUserEmail: currentUser.email,
					prevEndCommit,
					reviewId: editingReview && editingReview.id,
					includeLatestCommit,
				});
			} catch (e) {
				logError(e);
				this.setState({ isLoadingScm: false, isReloadingScm: false, scmError: true });
				return;
			}

			if (statusInfo.error) {
				this.setState({
					isLoadingScm: false,
					isReloadingScm: false,
					scmError: true,
					scmErrorMessage: statusInfo.error,
				});
				return;
			}

			if (!statusInfo.scm) {
				this.setState({
					isLoadingScm: false,
					isReloadingScm: false,
					scmError: true,
					scmErrorMessage: "Unable to retrieve Git repository information",
				});
			}

			if (statusInfo.scm?.remotes?.length === 0) {
				this.setState({
					isLoadingScm: false,
					isReloadingScm: false,
					scmError: true,
					scmErrorMessage:
						"This repository has no remotes.\n" +
						"Please configure a remote URL for this repository before creating a review.",
				});
				return;
			}

			this._disposableDidChangeDataNotification &&
				this._disposableDidChangeDataNotification.dispose();
			const self = this;
			const _debouncedHandleRepoChange = _debounce(() => {
				// if there is an error getting git info,
				// don't bother attempting since it's an error

				self.setState({ isReloadingScm: true });
				// handle the repo change, but don't pass the textEditorUri
				// as we don't want to switch the repo the form is pointing
				// to in these cases
				self.handleRepoChange();
			}, 100);

			this._disposableDidChangeDataNotification = HostApi.instance.on(
				DidChangeDataNotificationType,
				(e: any) => {
					// if we have a change to scm OR a file has been saved, update
					let update = false;
					if (
						e.type === ChangeDataType.Commits &&
						e.data.repo &&
						this.state.repoStatus &&
						this.state.repoStatus.scm &&
						this.state.repoStatus.scm.repoId === e.data.repo.id &&
						!this.props.currentReviewOptions?.includeLatestCommit
					) {
						// listen only for changes related to the repo we are looking at
						update = true;
					}

					if (update && !this.state.scmError) {
						_debouncedHandleRepoChange();
					}
				}
			);

			this.setState({ repoStatus: statusInfo, repoUri: uri, currentFile: "" });
			if (!startCommit && statusInfo.scm && statusInfo.scm.startCommit) {
				let limitedLength: number | undefined = undefined;

				const startCommitIndex = this.getRowIndex(statusInfo.scm.startCommit);
				if (startCommitIndex != undefined && startCommitIndex >= 1) {
					const excludeCommit: { [sha: string]: boolean } = {};
					statusInfo.scm.commits?.forEach((commit, index) => {
						excludeCommit[commit.sha] = index >= startCommitIndex;
					});

					this.setState(
						{
							bottomSelectionIndex: startCommitIndex - 1,
							startCommit: statusInfo.scm.startCommit,
							excludeCommit,
						},
						() => this.handleRepoChange()
					);
				} else {
					const hasSavedFiles = (statusInfo?.scm?.savedFiles?.length || 0) > 0;
					const hasStagedFiles = (statusInfo?.scm?.stagedFiles?.length || 0) > 0;
					const excludeCommit: { [sha: string]: boolean } = {};
					if (!hasStagedFiles && !hasSavedFiles) {
						statusInfo.scm.commits?.forEach((commit, index) => {
							excludeCommit[commit.sha] = index > 0;
						});

						this.setState(
							{
								topSelectionIndex: 0,
								bottomSelectionIndex: 0,
								startCommit: statusInfo.scm.startCommit,
								excludeCommit,
							},
							() => this.handleRepoChange()
						);
					} else if (!hasStagedFiles && this.state.bottomSelectionIndex === -1) {
						statusInfo.scm.commits?.forEach(commit => {
							excludeCommit[commit.sha] = true;
						});
						this.setState({
							bottomSelectionIndex: -2,
							startCommit: statusInfo.scm.startCommit,
							excludeCommit,
						});
					} else if (!hasSavedFiles && this.state.topSelectionIndex === -2) {
						statusInfo.scm.commits?.forEach(commit => {
							excludeCommit[commit.sha] = true;
						});
						this.setState({
							topSelectionIndex: -1,
							startCommit: statusInfo.scm.startCommit,
							excludeCommit,
						});
					} else if (startCommitIndex === 0) {
						statusInfo.scm.commits?.forEach((commit, index) => {
							excludeCommit[commit.sha] = true;
						});
						this.setState({
							startCommit: statusInfo.scm.startCommit,
							excludeCommit,
						});
					}
				}

				if (
					includeLatestCommit &&
					statusInfo.scm.commits &&
					statusInfo.scm.commits.length > 1 &&
					statusInfo.scm.commits[0].info
				) {
					const splittedMessage = statusInfo.scm.commits[0].info.message.split(/(?<=^.+)\n/);
					this.setState({ title: splittedMessage[0] ? splittedMessage[0] : "" });
					this.setState({ text: splittedMessage[1] ? splittedMessage[1].trim() : "" });
					// only show this 1 commit
					limitedLength = 1;
				}

				if (statusInfo.scm.commits) {
					const commitListLength = statusInfo.scm.commits.findIndex(
						// @ts-ignore
						commit => commit.info.email !== currentUser.email
					);
					if (commitListLength) {
						// show only commits from the user logged in (limited to 10)
						this.setState({ commitListLength: Math.min(commitListLength, limitedLength || 10) });
					} else {
						// show last 10 commits from any author, since none of them are from the user logged in
						this.setState({ commitListLength: Math.min(10, statusInfo.scm.commits.length) });
					}
				}
			}

			if (isAmending && startCommit) {
				this.setState({
					bottomSelectionIndex: (statusInfo?.scm?.commits?.length || 0) - 1,
				});
			}

			if (statusInfo.scm) {
				const authorsBlameData = {};
				statusInfo.scm.authors
					.filter(_ => !_.email.match(/noreply/))
					.map(author => {
						const mappedId = blameMap[author.email.replace(/\./g, "*")];
						const mappedPerson = mappedId && this.props.teamMembers.find(t => t.id === mappedId);
						if (mappedPerson) {
							authorsBlameData[mappedPerson.email] = author;
						} else {
							authorsBlameData[author.email] = author;
						}
					});
				this.setState({ authorsBlameData });

				if (!isEditing && !this.state.reviewersTouched) {
					let reviewerEmails = Object.keys(authorsBlameData)
						// if email isn't supported, and we can't find the teammate, filter it out
						// because we can't email based on the blame data
						.filter(email => inviteUsersOnTheFly || teamMates.find(t => t.email === email))
						// remove yourself
						.filter(email => email !== currentUser.email)
						// remove members we've explicitly removed from the team
						.filter(
							email =>
								!authorsBlameData[email].id ||
								this.props.activeMemberIds.includes(authorsBlameData[email].id)
						)
						// get the top most impacted authors based on how many times their code
						// was stomped on, and make those the suggested reviewers, depending
						// on the team setting. we weigh 1 commits on the branch 10x as much as
						// 1 line of codes stomped on
						.sort(
							(a, b) =>
								authorsBlameData[b].commits * 10 +
								authorsBlameData[b].stomped -
								(authorsBlameData[a].commits * 10 + authorsBlameData[a].stomped)
						)
						.filter(Boolean);
					switch (this.props.reviewAssignment) {
						case CSReviewAssignmentSetting.Authorship1:
							reviewerEmails = reviewerEmails.slice(0, 1);
							break;
						case CSReviewAssignmentSetting.Authorship2:
							reviewerEmails = reviewerEmails.slice(0, 2);
							break;
						case CSReviewAssignmentSetting.Authorship3:
							reviewerEmails = reviewerEmails.slice(0, 3);
							break;
						case CSReviewAssignmentSetting.Random: {
							// the pseudo-random number is based on the time
							// this review form was mounted, and selects a random
							// teammate from the array
							const pseudoRandom = this.state.mountedTimestamp % teamMates.length;
							reviewerEmails = [teamMates[pseudoRandom].email];
							break;
						}
						case CSReviewAssignmentSetting.RoundRobin:
							const index = this.props.teamReviewCount % teamMates.length;
							reviewerEmails = [teamMates[index].email];
							break;
						default:
							reviewerEmails = [];
					}
					this.setState({ reviewerEmails });
				}

				const { excludedFiles } = this.state;
				// default any files which are `new` to be excluded from the review
				// but only those which haven't been explicitly set to true or false
				statusInfo.scm.modifiedFiles.forEach(f => {
					if (f.status === FileStatus.untracked && excludedFiles[f.file] === undefined)
						this.setState(state => ({ excludedFiles: { ...state.excludedFiles, [f.file]: true } }));
				});

				const response = await HostApi.instance.send(IgnoreFilesRequestType, {
					repoPath: statusInfo.scm.repoPath,
				});
				if (response && response.paths) {
					this.ignoredFiles = ignore(); // make a new one
					this.ignoredFiles.add(response.paths); // add the rules
				}
			} else {
				this.setState({ isLoadingScm: false, isReloadingScm: false, scmError: true });
				return;
			}
			this.setState({
				isLoadingScm: false,
				isReloadingScm: false,
				scmError: false,
				scmErrorMessage: "",
			});
		} catch (e) {
			logError(e);
		} finally {
			if (callback) callback();
		}
	}

	setTitleBasedOnBranch = () => {
		const { repoStatus } = this.state;
		if (repoStatus && repoStatus.scm && repoStatus.scm.branch) {
			const branch = repoStatus.scm.branch;
			this.setTitle(
				branch.charAt(0).toUpperCase() +
					branch
						.slice(1)
						.replace("-", " ")
						.replace(/^(\w+)\//, "$1: ")
			);
		}
	};

	async addIgnoreFile(filename: string) {
		const { scm } = this.state.scmInfo;
		if (!scm) return;
		const { repoPath } = scm;

		return await HostApi.instance.send(AddIgnoreFilesRequestType, { repoPath, path: filename });
	}

	focus = () => {
		this._titleInput && this._titleInput.focus();
	};

	toggleNotify = () => {
		this.setState({ notify: !this.state.notify });
	};

	getAssignableCSUsers() {
		return mapFilter(this.props.teamMembers, user => {
			if (!user.isRegistered) return;
			return {
				value: user.id,
				label: user.username,
			};
		});
	}

	handleClickSubmit = async (event?: React.SyntheticEvent) => {
		event && event.preventDefault();
		if (this.state.isLoading) return;
		if (this.state.isLoadingScm) return;
		if (this.isFormInvalid()) return;
		this.setState({ isLoading: true });

		const {
			title,
			text,
			replyText,
			selectedTags,
			repoStatus,
			startCommit,
			topSelectionIndex,
			excludeCommit,
			excludedFiles,
			allReviewersMustApprove,
			includeSaved,
			includeStaged,
			reviewerEmails,
			attachments,
		} = this.state;

		// FIXME first, process the email-only reviewers

		const addedUsers: string[] = [];
		const reviewerIds: string[] = [];
		reviewerEmails.forEach(email => {
			const person = this.props.teamMembers.find(p => p.email === email);
			if (person) reviewerIds.push(person.id);
			else addedUsers.push(email);
		});

		try {
			const { editingReview } = this.props;
			if (this.props.isEditing && this.props.editReview && editingReview) {
				const originalReviewers = editingReview.reviewers;
				const attributes: EditableAttributes = {
					title: title,
					text: replaceHtml(text || "")!,
					sharedTo: this.props.existingSharedTo,
					allReviewersMustApprove,
				};
				let repoChanges;
				// @ts-ignore
				const reviewerOperations = arrayDiff(originalReviewers, reviewerIds);
				if (reviewerOperations) {
					if (reviewerOperations.added && reviewerOperations.added.length) {
						attributes.$push = attributes.$push || {};
						attributes.$push.reviewers = reviewerOperations.added;
					}
					if (reviewerOperations.removed && reviewerOperations.removed.length) {
						attributes.$pull = attributes.$pull || {};
						attributes.$pull.reviewers = reviewerOperations.removed;
					}
				}
				const tagOperations = arrayDiff(editingReview.tags, keyFilter(selectedTags));
				if (tagOperations) {
					if (tagOperations.added && tagOperations.added.length) {
						attributes.$push = attributes.$push || {};
						attributes.$push.tags = tagOperations.added;
					}
					if (tagOperations.removed && tagOperations.removed.length) {
						attributes.$pull = attributes.$pull || {};
						attributes.$pull.tags = tagOperations.removed;
					}
				}

				//TODO de-dupe this
				// get the max checkpoint of the review, and add one
				const checkpoint =
					Math.max.apply(
						Math,
						editingReview.reviewChangesets.map(_ => (_.checkpoint === undefined ? 0 : _.checkpoint))
					) + 1;

				if (this.props.isAmending && repoStatus) {
					// if we're amending, don't edit the text of the review,
					// but pass in an arg so that a reply can be created
					delete attributes.text;
					const { scm } = repoStatus;
					repoChanges = [
						{
							repoId: scm!.repoId,
							scm,
							startCommit,
							endCommit:
								topSelectionIndex > 0 ? this.getRowIdentifier(topSelectionIndex) : undefined,
							excludeCommit,
							excludedFiles: keyFilter(excludedFiles),
							// new files will originally have excludedFiles[file] = true
							// and when they get added to the review they will be
							// excludedFiles[file] = false
							// therefore we can use the keys whose values are false
							// as the list of files that have been added
							newFiles: keyFilterFalsey(excludedFiles),
							includeSaved: includeSaved && scm!.savedFiles.length > 0,
							includeStaged: includeStaged && scm!.stagedFiles.length > 0,
							checkpoint,
						},
					];
					attributes.repoChanges = repoChanges;
				}

				const editResult = await this.props.editReview(
					editingReview.id,
					attributes,
					this.props.isAmending ? replaceHtml(replyText) || undefined : undefined
				);
				if (editResult && editResult.review) {
					keyFilter(this.state.addressesIssues as any).forEach(id => {
						this.props.setCodemarkStatus(id, "closed", `in update #${checkpoint}`);
					});

					if (this.props.onClose) {
						this.props.onClose();
					}
				}
			} else if (this.props.createPostAndReview && repoStatus) {
				const { scm } = repoStatus;
				const authorsById = {};
				reviewerEmails.forEach(email => {
					const person = this.props.teamMembers.find(t => t.email === email);
					if (person) authorsById[person.id] = this.state.authorsBlameData[person.email];
				});
				let review = {
					title,
					sharingAttributes: this.props.shouldShare ? this._sharingAttributes : undefined,
					text: replaceHtml(text)!,
					reviewers: reviewerIds,
					addedUsers,
					allReviewersMustApprove: allReviewersMustApprove || this.props.reviewApproval === "all",
					authorsById,
					tags: keyFilter(selectedTags),
					status: "open",
					repoChanges: [
						{
							scm,
							startCommit,
							endCommit:
								topSelectionIndex > 0 ? this.getRowIdentifier(topSelectionIndex) : undefined,
							excludeCommit,
							excludedFiles: keyFilter(excludedFiles),
							// new files will originally have excludedFiles[file] = true
							// and when they get added to the review they will be
							// excludedFiles[file] = false
							// therefore we can use the keys whose values are false
							// as the list of files that have been added
							newFiles: keyFilterFalsey(excludedFiles),
							includeSaved: includeSaved && scm!.savedFiles.length > 0,
							includeStaged: includeStaged && scm!.stagedFiles.length > 0,
							checkpoint: 0,
						},
					],
					files: attachments,
				} as any;

				const { type: createResult } = await this.props.createPostAndReview(
					review,
					this.props.newPostEntryPoint || "Global Nav"
				);
				if (createResult !== PostsActionsType.FailPendingPost) {
					// commented out as per https://trello.com/c/LR3KD2Lj/4320-posting-comment-in-a-review-or-a-pr-leads-to-misleading-confirmation-message
					if (true || this.props.skipPostCreationModal) {
						this.props.closePanel();
					} else {
						confirmPopup({
							title: "Review Submitted",
							closeOnClickA: true,
							message: (
								<div>
									You can see the review in your{" "}
									<a onClick={() => this.props.openPanel(WebviewPanels.Activity)}>activity feed</a>.
									<br />
									<br />
									<div
										style={{
											textAlign: "left",
											fontSize: "12px",
											display: "inline-block",
											margin: "0 auto",
										}}
									>
										<Checkbox
											name="skipPostCreationModal"
											onChange={() => {
												this.props.setUserPreference({
													prefPath: ["skipPostCreationModal"],
													value: !this.props.skipPostCreationModal,
												});
											}}
										>
											Don't show this again
										</Checkbox>
									</div>
								</div>
							),
							centered: true,
							buttons: [
								{
									label: "OK",
									action: () => this.props.closePanel(),
								},
							],
						});
					}
				}
			}
		} catch (error) {
			logError(error, {
				isEditing: this.props.isEditing,
			});
			this.setState({ reviewCreationError: error.message, isLoading: false });
		} finally {
			this.setState({ isLoading: false });
			this.props.setNewPostEntry(undefined);
		}
	};

	setAttachments = (attachments: AttachmentField[]) => this.setState({ attachments });

	isFormInvalid = () => {
		const { text, title, repoStatus } = this.state;
		const { isEditing } = this.props;

		const validationState: Partial<State> = {
			titleInvalid: false,
			textInvalid: false,
			reviewersInvalid: false,
			sharingAttributesInvalid: false,
			changesInvalid: false,
		};

		let invalid = false;
		if (title.length === 0) {
			validationState.titleInvalid = true;
			invalid = true;
		}

		if (!isEditing && !this.hasChanges()) {
			validationState.changesInvalid = true;
			invalid = true;
		}

		if (!this.props.isEditing && this.props.shouldShare && !this._sharingAttributes) {
			invalid = true;
			validationState.sharingAttributesInvalid = true;
		}

		this.setState(validationState as State);
		return invalid;
	};

	hasChanges = () => {
		const { repoStatus } = this.state;
		return (
			repoStatus &&
			repoStatus.scm &&
			repoStatus.scm.modifiedFiles.filter(f => !this.excluded(f.file)).length
		);
	};

	renderTitleHelp = () => {
		const { titleInvalid } = this.state;

		if (titleInvalid) return <small className="error-message">Required</small>;
		else return null;
	};

	renderTextHelp = () => {
		const { textInvalid } = this.state;

		if (textInvalid) return <small className="error-message">Required</small>;
		else return null;
	};

	renderSharingHelp = () => {
		const { sharingAttributesInvalid } = this.state;

		if (sharingAttributesInvalid) {
			return <small className="error-message">Select channel, or deselect sharing</small>;
		} else return null;
	};

	switchChannel = (event: React.SyntheticEvent) => {
		if (this.props.isEditing) return;

		event.stopPropagation();
		if (!this.state.channelMenuOpen) {
			const target = event.target;
			this.setState(state => ({
				channelMenuOpen: !state.channelMenuOpen,
				channelMenuTarget: target,
				crossPostMessage: true,
			}));
		}
	};

	selectChannel = (stream: CSStream | "show-all") => {
		if (stream === "show-all") {
			this.setState({ showAllChannels: true });
			return;
		} else if (stream && stream.id) {
			const channelName = (stream.type === StreamType.Direct ? "@" : "#") + (stream as any).name;
			this.setState({ selectedChannelName: channelName, selectedChannelId: stream.id });
		}
		this.setState({ channelMenuOpen: false });
		this.focus();
	};

	switchLabel = (event: React.SyntheticEvent) => {
		event.stopPropagation();
		const target = event.target;
		this.setState(state => ({
			labelMenuOpen: !state.labelMenuOpen,
			labelMenuTarget: target,
		}));
	};

	renderTags = () => {
		const { selectedTags } = this.state;
		const keys = Object.keys(selectedTags);
		if (keys.length === 0) return null;

		return (
			<div className="related">
				<div className="related-label">Tags</div>
				<div style={{ marginBottom: "-5px" }}>
					{this.props.teamTagsArray.map(tag => {
						return selectedTags[tag.id] ? <Tag tag={tag} /> : null;
					})}
					<div style={{ clear: "both" }} />
				</div>
			</div>
		);
	};

	renderSharingControls = () => {
		if (this.props.isEditing) return null;

		const repoId =
			this.state.repoStatus && this.state.repoStatus.scm ? this.state.repoStatus.scm.repoId : "";
		return (
			<div className="checkbox-row" style={{ float: "left" }}>
				{this.renderSharingHelp()}
				<SharingControls
					showToggle
					onChangeValues={values => {
						this._sharingAttributes = values;
					}}
					repoId={repoId}
				/>
			</div>
		);
	};

	handleChange = text => {
		this.setState({ text, textTouched: true });
	};

	handleChangeReply = replyText => {
		this.setState({ replyText });
	};

	handleToggleTag = tagId => {
		if (!tagId) return;
		let selectedTags = this.state.selectedTags;
		selectedTags[tagId] = !selectedTags[tagId];
		this.setState({ selectedTags });
	};

	renderAddressesIssues = () => {
		// find the open issues
		const openIssues = (this.props.changeRequests || []).filter(
			codemark => codemark.status !== CodemarkStatus.Closed
		);
		// if there are none open, this update can't address anything!
		if (openIssues.length == 0) return null;

		return (
			<div className="related">
				<div className="related-label">This Update Addresses Change Request</div>
				<MetaDescriptionForAssignees>
					{openIssues.map(codemark => {
						if (codemark.status === CodemarkStatus.Closed) return null;
						const text = codemark.title || codemark.text;
						const formattedText = text.length > 80 ? `${text.substring(0, 77)}...` : text;

						return (
							<MetaCheckboxWithHoverIcon key={codemark.id}>
								<Checkbox
									noMargin
									name={`addresses-${codemark.id}`}
									checked={this.state.addressesIssues[codemark.id]}
									onChange={value => {
										this.setState({
											addressesIssues: { ...this.state.addressesIssues, [codemark.id]: value },
										});
									}}
								>
									<MarkdownText text={formattedText} />
								</Checkbox>
							</MetaCheckboxWithHoverIcon>
						);
					})}
				</MetaDescriptionForAssignees>
			</div>
		);
	};

	renderMessageInput = () => {
		const { text, replyText } = this.state;
		const { isAmending } = this.props;

		const __onDidRender = ({ insertTextAtCursor, focus }) => {
			this.insertTextAtCursor = insertTextAtCursor;
			this.focusOnMessageInput = focus;
		};

		const placeholder = isAmending ? "Describe Changes (optional)" : "Description (Optional)";
		const onChange = isAmending ? this.handleChangeReply : this.handleChange;
		return (
			<MessageInput
				teamProvider={"codestream"}
				isDirectMessage={this.props.channel.type === StreamType.Direct}
				text={isAmending ? replyText : text}
				placeholder={placeholder}
				multiCompose
				withTags={!isAmending}
				onChange={onChange}
				toggleTag={this.handleToggleTag}
				shouldShowRelatableCodemark={codemark =>
					this.props.editingReview ? codemark.id !== this.props.editingReview.id : true
				}
				onSubmit={this.handleClickSubmit}
				selectedTags={this.state.selectedTags}
				__onDidRender={__onDidRender}
				autoFocus={isAmending ? true : false}
				attachments={this.state.attachments}
				attachmentContainerType="review"
				setAttachments={this.setAttachments}
			/>
		);
	};

	addBlameMap = async (author: string, assigneeId: string) => {
		await HostApi.instance.send(UpdateTeamSettingsRequestType, {
			teamId: this.props.teamId,
			// we need to replace . with * to allow for the creation of deeply-nested
			// team settings, since that's how they're stored in mongo
			settings: { blameMap: { [author.replace(/\./g, "*")]: assigneeId } },
		});
		// FIXME
		setTimeout(() => this.handleRepoChange(), 2000);
	};

	render() {
		const { repoStatus } = this.state;
		const totalModifiedLines = repoStatus && repoStatus.scm ? repoStatus.scm.totalModifiedLines : 0;
		const { currentUser, isAmending, blameMap = {} } = this.props;

		return (
			<FeatureFlag flag="lightningCodeReviews">
				{isOn => {
					if (!isOn) {
						return (
							<Modal verticallyCenter={true} onClose={() => this.props.closePanel()}>
								<p>
									This functionality is currently only available for VS Code and JetBrains.
									<br />
									<br />
									Contact <a href="mailto:sales@codestream.com">sales@codestream.com</a> to schedule
									a demo.
								</p>
							</Modal>
						);
					}

					return (
						<div
							className={cx({ "full-height-codemark-form": !isAmending })}
							ref={ref => (this._formDiv = ref)}
						>
							{!isAmending && <CancelButton onClick={this.confirmCancel} />}
							<div className={cx({ "review-container": !isAmending })}>
								<div style={{ height: "5px" }}></div>

								<div className="codemark-form-container">{this.renderReviewForm()}</div>
								{this.renderExcludedFiles()}
								<div style={{ height: "5px" }}></div>
								{!this.props.isEditing && this.state.reviewerEmails.length > 0 && (
									<>
										<div style={{ height: "10px" }}></div>
										<CSText muted>
											<SmartFormattedList value={this.state.reviewerEmails} /> will be notified via
											email
										</CSText>
									</>
								)}

								{!this.props.isEditing && totalModifiedLines > 200 && (
									<div style={{ display: "flex", padding: "10px 0 0 2px" }}>
										<Icon name="alert" muted />
										<span style={{ paddingLeft: "10px" }}>
											<CSText as="span" muted>
												There are {totalModifiedLines.toLocaleString()} total modified lines in this
												review, which is a lot to digest. Increase your development velocity with{" "}
												<a href="https://www.codestream.com/blog/reviewing-the-code-review-part-i">
													shift left code reviews
												</a>
												.
											</CSText>
										</span>
									</div>
								)}
								{!this.props.isEditing && (
									<>
										<div style={{ height: "10px" }}></div>
										<CSText muted>
											CodeStream's lightweight code reviews let you request a review on the current
											state of your repo, without the friction of save, branch, commit, push, create
											PR, email, pull, web, email, web. Comments on your review are saved with the
											code even once merged in.
										</CSText>
									</>
								)}
							</div>
						</div>
					);
				}}
			</FeatureFlag>
		);
	}

	confirmCancel = (callbackOrEventArgs?: Function | Object) => {
		const { titleTouched, textTouched, reviewersTouched } = this.state;

		const finish = () => {
			const isEditing = this.props.isEditing;
			this.props.onClose && this.props.onClose();
			if (!isEditing) {
				this.props.closePanel();
				if (typeof callbackOrEventArgs === "function") callbackOrEventArgs();
			}
		};

		// if the user has made any changes in the form, confirm before closing
		if (titleTouched || textTouched || reviewersTouched) {
			confirmPopup({
				title: "Are you sure?",
				message: "Changes will not be saved.",
				centered: true,
				buttons: [
					{ label: "Go Back", className: "control-button" },
					{
						label: this.props.isEditing ? "Discard Edits" : "Discard Review",
						wait: true,
						action: () => finish(),
						className: "delete",
					},
				],
			});
		} else {
			finish();
		}
	};

	exclude = (event: React.SyntheticEvent, file: string) => {
		const { excludedFiles } = this.state;
		event.stopPropagation();
		this.setState({ excludedFiles: { ...excludedFiles, [file]: !excludedFiles[file] } });
	};

	excluded = (file: string) => this.state.excludedFiles[file] || this.ignoredFiles.ignores(file);

	excludeFuture = async (event: React.SyntheticEvent, file: string) => {
		const { repoStatus } = this.state;
		if (!repoStatus) return null;
		const { scm } = repoStatus;
		if (!scm) return null;

		event.stopPropagation();

		const ignoreFile = scm.repoPath + "/.codestreamignore";
		const success = await this.addIgnoreFile(file);
		if (success) {
			this.ignoredFiles.add(file);
			this.setState({ excludedFiles: { ...this.state.excludedFiles, [file]: true } });
			confirmPopup({
				title: "Exclude Files",
				message: (
					<div style={{ wordBreak: "break-word", fontSize: "12px" }}>
						<span className="monospace highlight bold">{file}</span>{" "}
						<span className="subtle">has been added to the CodeStream ignore file </span>
						<span className="monospace highlight bold">{ignoreFile}</span>
					</div>
				),
				centered: true,
				buttons: [
					{ label: "OK", className: "control-button" },
					{
						label: "Open Ignore File",
						className: "cancel",
						action: () => {
							HostApi.instance.send(EditorRevealRangeRequestType, {
								uri: "file://" + ignoreFile,
								range: Range.create(0, 0, 0, 0),
								atTop: true,
								preserveFocus: true,
							});
						},
					},
				],
			});
		} else {
			confirmPopup({
				title: "Ooops",
				message: (
					<>
						<span className="subtle">There was a problem adding </span>
						<span className="monospace highlight bold">{file}</span>{" "}
						<span className="subtle"> to the CodeStream ignore file </span>
						<span className="monospace highlight bold">{ignoreFile}</span>
					</>
				),
			});
		}
		return null;
	};

	changeScmState = settings => {
		this.setState({ ...settings }, () => this.handleRepoChange());
	};

	handleClickChangeSelectionRange = (event: React.SyntheticEvent, identifier: string) => {
		const target = event.target as HTMLElement;
		if (target.tagName === "A") return;
		this.changeSelectionRange(identifier, () => this.handleRepoChange());
	};

	changeSelectionRange = (identifier: string, callback?) => {
		if (!this.state.repoStatus) return;
		const { scm } = this.state.repoStatus;

		if (!scm) return;
		const { commits } = scm;
		if (!commits) return;

		const { isAmending } = this.props;
		const { topSelectionIndex, bottomSelectionIndex } = this.state;
		const hasStagedFiles = scm.stagedFiles.length > 0;
		let newTopSelectionIndex, newBottomSelectionIndex;
		const index = this.getRowIndex(identifier);
		if (index == null) return;

		if (isAmending) {
			if (index === topSelectionIndex && index < commits.length - 1) {
				// deselecting top of selection, unless it's the last bottom row
				newTopSelectionIndex = index + 1;
				if (!hasStagedFiles && newTopSelectionIndex === -1) {
					// deselected "saved", and there is no "staged"
					newTopSelectionIndex = 0;
				}
			} else {
				newTopSelectionIndex = index;
			}
			newBottomSelectionIndex = bottomSelectionIndex;
		} else {
			if (index < topSelectionIndex) {
				// expanding selection up
				newTopSelectionIndex = index;
				newBottomSelectionIndex = bottomSelectionIndex;
			} else if (index > bottomSelectionIndex) {
				// expanding selection down
				newTopSelectionIndex = topSelectionIndex;
				newBottomSelectionIndex = index;
			} else if (index === topSelectionIndex && index < bottomSelectionIndex) {
				// deselecting top row, if more than one row is selected
				newTopSelectionIndex = topSelectionIndex + 1;
				if (!hasStagedFiles && newTopSelectionIndex === -1) {
					// deselected "saved", and there is no "staged"
					newTopSelectionIndex = 0;
				}
				newBottomSelectionIndex = bottomSelectionIndex;
			} else if (index === bottomSelectionIndex && index > topSelectionIndex) {
				// deselecting bottom row, if more than one row is selected
				newTopSelectionIndex = topSelectionIndex;
				newBottomSelectionIndex = bottomSelectionIndex - 1;
				if (!hasStagedFiles && newBottomSelectionIndex === -1) {
					// deselected top commit, and there is no "staged"
					newBottomSelectionIndex = -2;
				}
			} else {
				// within the current selection
				newTopSelectionIndex = index;
				newBottomSelectionIndex = index;
			}
		}

		const excludeCommit: { [sha: string]: boolean } = {};
		commits.forEach((commit, index) => {
			if (index < newTopSelectionIndex) {
				excludeCommit[commit.sha] = true;
			} else if (index === newTopSelectionIndex) {
				excludeCommit[commit.sha] = false;
			} else if (newBottomSelectionIndex != null && index <= newBottomSelectionIndex) {
				excludeCommit[commit.sha] = false;
			} else {
				excludeCommit[commit.sha] = true;
			}
		});

		let startCommitIndex = 0;
		if (newBottomSelectionIndex >= 0) {
			startCommitIndex = newBottomSelectionIndex + 1;
		} else if (newTopSelectionIndex >= 0) {
			startCommitIndex = newTopSelectionIndex + 1;
		}

		let startCommit;
		if (commits[startCommitIndex]) {
			startCommit = commits[startCommitIndex].sha;
		} else {
			startCommit = commits[startCommitIndex - 1].sha + "^";
		}

		this.setState(
			{
				includeSaved: newTopSelectionIndex <= -2,
				includeStaged: newTopSelectionIndex <= -1,
				topSelectionIndex: newTopSelectionIndex,
				bottomSelectionIndex: newBottomSelectionIndex,
				startCommit,
				excludeCommit,
			},
			callback
		);
	};

	getRowIdentifier(index: number) {
		if (index === -2) {
			return "saved";
		} else if (index === -1) {
			return "staged";
		} else {
			const { repoStatus } = this.state;
			const commits = repoStatus?.scm?.commits;
			if (commits == null) return;
			return commits[index]?.sha;
		}
	}

	getRowIndex(identifier: string) {
		if (identifier === "saved") {
			return -2;
		} else if (identifier === "staged") {
			return -1;
		} else {
			const { repoStatus } = this.state;
			const commits = repoStatus?.scm?.commits;
			if (commits == null) return;
			const index = commits.findIndex(c => c.sha === identifier);
			if (index < 0) return;
			return index;
		}
	}

	highlightFromSelectionEdgeTo(index?: number) {
		const { topSelectionIndex, bottomSelectionIndex, repoStatus } = this.state;
		const topIndex = Math.min(
			topSelectionIndex,
			bottomSelectionIndex,
			index != null ? index : Number.MAX_SAFE_INTEGER
		);
		const bottomIndex = Math.max(
			topSelectionIndex,
			bottomSelectionIndex,
			index != null ? index : Number.MIN_SAFE_INTEGER
		);
		const commits = repoStatus?.scm?.commits;
		if (commits == null) return;

		let topSelectionId = this.getRowIdentifier(topIndex);
		if (topSelectionId == null) return;
		topSelectionId = "row-" + topSelectionId;

		let bottomSelectionId = this.getRowIdentifier(bottomIndex);
		if (bottomSelectionId == null) return;
		bottomSelectionId = "row-" + bottomSelectionId;

		const $rows = document.getElementsByClassName("row-with-icon-actions");
		let foundTop = false;
		let foundBottom = false;

		for (let i = 0; i < $rows.length; i++) {
			const row = $rows[i];
			if (!row.id.startsWith("row-")) continue; // skip rows representing files
			const isTop = row.id === topSelectionId;
			const isBottom = row.id === bottomSelectionId;
			if (isTop) foundTop = true;
			if (isBottom) foundBottom = true;

			const inRange = isTop || isBottom || foundTop != foundBottom;
			if (row.classList.contains("muted")) {
				if (inRange) row.classList.add("litup");
				else row.classList.remove("litup");
			} else {
				if (!inRange) row.classList.add("dimmed");
				else row.classList.remove("dimmed");
			}
		}
	}

	renderChange(
		id: string, // either the commit sha or the strings "saved" and "staged"
		index: number,
		onOff: boolean,
		headshot: ReactElement,
		title: string,
		message: string | ReactElement,
		onClick,
		tooltip?: string | ReactElement
	) {
		return (
			<Tooltip
				key={id}
				title={tooltip || ""}
				placement="top"
				delay={1}
				trigger={["hover"]}
				align={{ offset: [0, 5] }}
			>
				<div
					id={"row-" + id}
					className={`row-with-icon-actions ${onOff ? "" : "muted"}`}
					style={{ display: "flex", alignItems: "center" }}
					onClick={onClick}
					onMouseEnter={() => {
						this.highlightFromSelectionEdgeTo(index);
					}}
					onMouseLeave={() => {
						this.highlightFromSelectionEdgeTo();
					}}
				>
					<input
						type="checkbox"
						checked={onOff}
						readOnly
						style={{ flexShrink: 0, pointerEvents: "none" }}
					/>
					<label className="ellipsis-right-container no-margin" style={{ cursor: "pointer" }}>
						{/* headshot */}
						<span
							dangerouslySetInnerHTML={{
								__html: markdownify(title, {
									excludeOnlyEmoji: true,
									inline: true,
									includeCodeBlockCopy: false,
								}),
							}}
						/>
					</label>
					<span
						key="message"
						className="message"
						style={{ textAlign: "right", flexGrow: 10, whiteSpace: "nowrap" }}
					>
						{message}
					</span>
					<span />
				</div>
			</Tooltip>
		);
	}

	// pluralize the label: "2 files" vs. "1 file"
	// and provide a tooltip listing the files
	fileListLabel = (files: string[]) => {
		const fileLabel = files.length === 1 ? "file" : "files";
		return `${files.length} ${fileLabel}`;
	};

	fileListTip = (files: string[]) => {
		return (
			<>
				{files.map(file => (
					<div key={file}>{file}</div>
				))}
			</>
		);
	};

	authorHeadshot = commit => {
		const { teamMembers } = this.props;
		const author = teamMembers.find(p => p.email === commit.info.email);
		if (author) return <Headshot person={author} size={20} display="inline-block" />;
		else return <></>;
	};

	renderGroupsAndCommits() {
		const { repoStatus, includeSaved, includeStaged, excludeCommit, commitListLength } = this.state;
		if (!repoStatus) return null;
		const { scm } = repoStatus;
		if (!scm) return null;
		const { commits = [] } = scm;

		const { isAmending } = this.props;

		const numSavedFiles = scm.savedFiles.length;
		const numStagedFiles = scm.stagedFiles.length;

		const commitList = commits.slice(0, commitListLength);
		const howManyMore = commits.length - commitList.length;

		const localCommits = commitList.filter(commit => commit.localOnly);
		const remoteCommits = commitList.filter(commit => !commit.localOnly);

		return (
			<div className="related">
				{(numSavedFiles > 0 || numStagedFiles > 0) && (
					<div className="related-label">
						Changes to {isAmending ? "Add To" : "Include In"} Review
					</div>
				)}
				{numSavedFiles > 0 &&
					this.renderChange(
						"saved",
						-2,
						includeSaved,
						<Headshot person={this.props.currentUser} size={20} display="inline-block" />,
						"Saved Changes (Working Tree)",
						this.fileListLabel(scm.savedFiles),
						e => this.handleClickChangeSelectionRange(e, "saved"),
						this.fileListTip(scm.savedFiles)
					)}
				{numStagedFiles > 0 &&
					this.renderChange(
						"staged",
						-1,
						includeStaged,
						<Headshot person={this.props.currentUser} size={20} display="inline-block" />,
						"Staged Changes (Index)",
						this.fileListLabel(scm.stagedFiles),
						e => this.handleClickChangeSelectionRange(e, "staged"),
						this.fileListTip(scm.stagedFiles)
					)}
				{localCommits.length > 0 && (
					<>
						<div className="related-label">
							<br />
							Local Commits
						</div>
						{this.renderCommitList(localCommits, excludeCommit)}
					</>
				)}
				{remoteCommits.length > 0 && (
					<>
						<div className="related-label">
							<br />
							{localCommits.length ? "Pushed " : ""}Commits
						</div>
						{this.renderCommitList(remoteCommits, excludeCommit)}
					</>
				)}
				{howManyMore > 0 && (
					<div
						style={{ marginTop: "5px", cursor: "pointer" }}
						onClick={e => this.setState({ commitListLength: this.state.commitListLength + 10 })}
					>
						Show Earlier Commits
					</div>
				)}
			</div>
		);
	}

	renderCommitList(commits, excludeCommit) {
		const { reviewsByCommit } = this.props;
		return commits.map((commit, index) =>
			this.renderChange(
				commit.sha,
				index,
				!excludeCommit[commit.sha],
				<></>,
				// @ts-ignore
				commit.info.shortMessage,
				<span className="monospace">{commit.sha.substr(0, 8)}</span>,
				e => this.handleClickChangeSelectionRange(e, commit.sha),
				<div style={{ maxWidth: "65vw" }}>
					{this.authorHeadshot(commit)}
					{commit.info && <b>{commit.info.author}</b>}
					{commit.info && commit.info.authorDate && (
						<Timestamp relative={true} time={new Date(commit.info.authorDate).getTime()} />
					)}
					<div style={{ paddingTop: "10px" }}>{commit.info.shortMessage}</div>
					{reviewsByCommit[commit.sha] && (
						<div style={{ paddingTop: "10px" }}>
							<div className="related-label">Included in Review</div>
							<div
								className="internal-link"
								onClick={() =>
									this.confirmCancel(() =>
										this.props.setCurrentReview(reviewsByCommit[commit.sha].id)
									)
								}
							>
								<Icon name="review" />
								{reviewsByCommit[commit.sha].title}
							</div>
						</div>
					)}
				</div>
			)
		);
	}

	showLocalDiff(path, oldPath) {
		const {
			repoStatus,
			includeSaved,
			includeStaged,
			excludedFiles,
			startCommit,
			topSelectionIndex,
		} = this.state;
		const { editingReview } = this.props;
		if (!repoStatus) return;
		const repoId = repoStatus.scm ? repoStatus.scm.repoId : "";
		if (!repoId) return;

		// if it's not excluded, but they key exists, that means the user manually added it to the review
		// and we need to pass that fact along to showlocaldiff
		const addedFileManually = path in excludedFiles;

		let endCommit;
		if (topSelectionIndex > 0) {
			// most recent commit is not selected
			endCommit = this.getRowIdentifier(topSelectionIndex);
		}

		HostApi.instance.send(ReviewShowLocalDiffRequestType, {
			path,
			oldPath,
			repoId,
			includeSaved: addedFileManually || (includeSaved && repoStatus.scm!.savedFiles.length > 0),
			includeStaged: includeStaged && repoStatus.scm!.stagedFiles.length > 0,
			editingReviewId: editingReview && editingReview.id,
			baseSha: startCommit || "",
			headSha: endCommit,
		});
		this.setState({
			currentFile: path,
		});
	}

	renderFile(fileObject, currentFile) {
		const { file, oldFile, linesAdded, linesRemoved, status } = fileObject;
		// https://davidwalsh.name/rtl-punctuation
		// ellipsis-left has direction: rtl so that the ellipsis
		// go on the left side, but without the <bdi> component
		// the punctuation would be messed up (such as filenames
		// beginning with a period)
		const excluded = this.excluded(file);
		let className = "row-with-icon-actions monospace ellipsis-left-container";
		if (file === currentFile) {
			className += " selected-simple";
		}
		if (excluded) {
			className += " excluded-file";
		}
		return (
			<div key={file} className={className} onClick={() => this.showLocalDiff(file, oldFile)}>
				<span className="file-info ellipsis-left">
					<bdi dir="ltr">{file}</bdi>
				</span>
				{linesAdded > 0 && <span className="added">+{linesAdded} </span>}
				{linesRemoved > 0 && <span className="deleted">-{linesRemoved}</span>}
				{status === FileStatus.untracked && <span className="added">new </span>}
				{status === FileStatus.added && <span className="added">added </span>}
				{status === FileStatus.copied && <span className="added">copied </span>}
				{status === FileStatus.unmerged && <span className="deleted">conflict </span>}
				{status === FileStatus.deleted && <span className="deleted">deleted </span>}
				{excluded ? (
					<span className="actions opaque">
						<Icon
							name="plus"
							title="Add to review"
							placement="bottom"
							className="clickable action"
							onClick={e => this.exclude(e, file)}
						/>
						<Icon
							name="trash"
							title="Exclude from future reviews"
							placement="bottom"
							className="clickable action"
							onClick={e => this.excludeFuture(e, file)}
						/>
					</span>
				) : (
					<span className="actions opaque">
						<Icon
							name="x"
							title="Exclude from review"
							className="clickable action"
							onClick={e => this.exclude(e, file)}
						/>
					</span>
				)}
			</div>
		);
	}

	nothingToReview() {
		return <div className="no-matches">No changes found or selected on this branch.</div>;
	}

	noScm() {
		return <div className="no-matches">No repo or changes found.</div>;
	}

	renderChangedFiles() {
		const { repoStatus, currentFile, isLoadingScm, isReloadingScm } = this.state;
		let scm;

		let changedFiles = <></>;
		if (repoStatus) {
			scm = repoStatus.scm;
			if (scm) {
				const { modifiedFiles } = scm;
				const modified = modifiedFiles.filter(f => !this.excluded(f.file));
				if (modified.length === 0) return this.nothingToReview();
				changedFiles = <>{modified.map(file => this.renderFile(file, currentFile))}</>;
			}
		}
		if (!scm) {
			return this.noScm();
		}

		return (
			<div className="related" style={{ padding: "0", marginBottom: 0, position: "relative" }}>
				<div className="related-label">
					Changed Files
					{this.props.isAmending && " - Since Last Update"}
					&nbsp;&nbsp;
					{isLoadingScm && <Icon style={{ margin: "-2px 0" }} className="spin" name="sync" />}
				</div>
				{changedFiles}
			</div>
		);
	}

	renderExcludedFiles() {
		const { repoStatus, excludedFiles, currentFile } = this.state;
		if (!repoStatus) return null;
		const { scm } = repoStatus;
		if (!scm) return null;
		const { modifiedFiles } = scm;
		const excluded = modifiedFiles.filter(
			f => excludedFiles[f.file] && !this.ignoredFiles.ignores(f.file)
		);
		if (excluded.length === 0) return null;

		return (
			<div className="related" style={{ padding: "0", marginBottom: 0, position: "relative" }}>
				<div className="related-label">Excluded from this Review</div>
				{excluded.map(file => this.renderFile(file, currentFile))}
			</div>
		);
	}

	setFrom = (commit: string) => {};

	toggleReviewer = person => this.toggleReviewerEmail(person.email);

	toggleReviewerEmail = email => {
		const { reviewerEmails } = this.state;

		if (reviewerEmails.includes(email)) {
			this.setState({ reviewerEmails: [...reviewerEmails.filter(e => e !== email)] });
		} else {
			this.setState({ reviewerEmails: [...reviewerEmails, email].filter(Boolean) });
		}

		this.setState({ reviewersTouched: true });
	};

	removeReviewer = email => {
		const { reviewerEmails } = this.state;
		this.setState({ reviewerEmails: [...reviewerEmails.filter(e => e !== email)] });

		this.setState({ reviewersTouched: true });
	};

	setRepo = repo => {
		this.setState({ isLoadingScm: true, scmError: false, scmErrorMessage: "" });
		this.getScmInfoForURI(repo.folder.uri);
	};

	handleKeyDown = (event: React.KeyboardEvent) => {
		if (event.key === "Enter" && event.metaKey) {
			// command-enter should submit
			event.preventDefault();
			this.handleClickSubmit(event);
		}
	};

	setAllReviewersMustApprove = value => {
		this.setState({ allReviewersMustApprove: value });
	};

	renderMultiReviewSetting = () => {
		const { reviewApproval } = this.props;

		switch (reviewApproval) {
			case "user": {
				const dropdownItems = [
					{ label: "Anyone Can Approve", action: () => this.setAllReviewersMustApprove(false) },
					{ label: "Everyone Must Approve", action: () => this.setAllReviewersMustApprove(true) },
				];
				const { allReviewersMustApprove } = this.state;
				return (
					<span>
						&ndash;{" "}
						<DropdownButton variant="text" items={dropdownItems}>
							{allReviewersMustApprove ? "everyone must approve" : "anyone can approve"}
						</DropdownButton>
					</span>
				);
			}
			case "anyone":
				return <span>&ndash; anyone can approve</span>;
			case "all":
				return <span>&ndash; everyone must approve</span>;
			default:
				logError("Unknown reviewApproval value: " + reviewApproval);
				return null;
		}
	};

	renderPreviousCheckpoints = () => {
		const { editingReview } = this.props;
		if (!editingReview) return null;

		// console.warn("ER", editingReview);
		return editingReview.reviewChangesets.map((changeset, index) => {
			const { checkpoint = 0 } = changeset;
			return (
				<div style={{ margin: "10px 0 20px 0" }}>
					<Icon name="flag" />
					Checkpoint {1 + checkpoint}
					<div
						className="background-highlight"
						style={{
							padding: "10px",
							border: "1px solid var(--base-border-color)",
							marginTop: "3px",
						}}
					>
						<ChangesetFileList checkpoint={checkpoint} review={editingReview} noOnClick />
						<div style={{ height: "10px" }} />
						<Meta>
							<MetaLabel>Commits</MetaLabel>
							<MetaDescriptionForAssignees>
								<CommitList checkpoint={checkpoint} review={editingReview} />
							</MetaDescriptionForAssignees>
						</Meta>
					</div>
				</div>
			);
		});
	};

	makePerson(email: string) {
		const person = this.props.teamMembers.find(p => p.email === email);
		if (person) return person;
		return {
			email,
			username: email.replace(/@.*/, ""),
			isRegistered: false,
		};
	}

	setTitle(title: string) {
		this.setState({ title, titleTouched: true });
	}

	renderReviewForm() {
		const { isEditing, isAmending, currentUser, repos } = this.props;
		const {
			repoStatus,
			repoName,
			reviewerEmails,
			// authorsById,
			authorsBlameData,
			openRepos,
			isLoadingScm,
			isReloadingScm,
			scmError,
			scmErrorMessage,
		} = this.state;

		// coAuthorLabels are a mapping from teamMate ID to the # of edits represented in
		// the autors variable (number of times you stomped on their code), and the number
		// of commits they pushed to this branch
		const coAuthorLabels = {};
		// Object.keys(authorsById).map(id => {
		reviewerEmails.map(email => {
			const data = authorsBlameData[email];
			if (!data) return;
			const label: string[] = [];
			if (data.stomped === 1) label.push("1 edit");
			else if (data.stomped > 1) label.push(data.stomped + " edits");
			if (data.commits === 1) label.push("1 commit");
			else if (data.commits > 1) label.push(data.commits + " commits");
			coAuthorLabels[email] = label.join(", ");
		});

		const modifier = navigator.appVersion.includes("Macintosh") ? "⌘" : "Ctrl";

		const submitTip = (
			<span>
				{isAmending ? "Amend Review" : isEditing ? "Edit Review" : "Submit Review"}
				<span className="keybinding extra-pad">{modifier} ENTER</span>
			</span>
		);

		const cancelTip = (
			<span>
				{isEditing ? "Cancel Edit" : "Discard Review"}
				<span className="keybinding extra-pad">ESC</span>
			</span>
		);

		const repoMenuItems =
			openRepos && !isAmending
				? openRepos
						.filter(repo => repo.remotes && repo.remotes?.length > 0)
						.map(repo => {
							const repoName = repo.id && repos[repo.id] && repos[repo.id].name;
							return {
								label: repoName || repo.folder.uri,
								key: repo.id,
								action: () => this.setRepo(repo),
							};
						})
				: [];

		let branchError: JSX.Element | null = null;
		if (
			this.props.isAmending &&
			repoStatus &&
			repoStatus.scm &&
			repoStatus.scm.branch &&
			repoStatus.scm.branch !== this.state.editingReviewBranch
		) {
			branchError = (
				<>
					This review was created on branch {this.state.editingReviewBranch} which does not match
					your current branch {repoStatus.scm.branch}. These two values must match to amend this
					review.
				</>
			);
		}

		const unregisteredAuthorItems = [] as any;
		if (this.props.inviteUsersOnTheFly) {
			Object.keys(authorsBlameData).forEach(email => {
				if (this.props.teamMembers.find(p => p.email === email)) return;
				unregisteredAuthorItems.push({
					label: email,
					searchLabel: email,
					checked: this.state.reviewerEmails.includes(email),
					key: email,
					icon: (
						<span style={{ paddingLeft: "5px" }}>
							<Headshot size={20} display="inline-block" person={{ email }} />
						</span>
					),
					action: () => this.toggleReviewerEmail(email),
				});
			});
		}

		const showChanges = (!isEditing || isAmending) && !isLoadingScm && !scmError && !branchError;
		// @ts-ignore
		const latestCommit: { shortMessage: string } | undefined =
			repoStatus &&
			repoStatus.scm &&
			repoStatus.scm.commits &&
			repoStatus.scm.commits[0] &&
			repoStatus.scm.commits[0].info;

		return (
			<form className="standard-form review-form" key="form">
				<fieldset className="form-body">
					{!isAmending && (
						<div id="controls" className="control-group" key="controls1">
							<div key="headshot" className="headline-flex">
								<div key="padded" style={{ paddingRight: "7px" }}>
									<Headshot person={currentUser} />
								</div>
								<div style={{ marginTop: "-1px" }}>
									<b>{currentUser.username}</b>
									<span className="subhead">
										is {isEditing ? "editing" : "requesting"} feedback
										{repoMenuItems.length > 0 && <> in </>}
									</span>
									{repoMenuItems.length === 1 && repoName && (
										<span className="highlight">{repoName}</span>
									)}
									{repoMenuItems.length > 1 && (
										<InlineMenu items={repoMenuItems}>{repoName || "select a repo"}</InlineMenu>
									)}
									{repoStatus && repoStatus.scm && repoStatus.scm.branch && (
										<>
											<span className="subhead">on branch&nbsp;</span>
											<span className="highlight">{repoStatus.scm.branch}</span>
										</>
									)}
								</div>
							</div>
							<div key="title" className="control-group has-input-actions">
								{this.renderTitleHelp()}
								<input
									key="title-text"
									type="text"
									name="title"
									className="input-text control"
									tabIndex={0}
									value={this.state.title}
									onChange={e => this.setState({ title: e.target.value, titleTouched: true })}
									placeholder="Title"
									ref={ref => (this._titleInput = ref)}
									onKeyDown={this.handleKeyDown}
								/>
								<div className="actions">
									{this.state.title && (
										<Icon
											name="x"
											placement="top"
											title="Clear Title"
											className="clickable"
											onClick={() => this.setTitle("")}
										/>
									)}
									{this.props.statusLabel && (
										<Icon
											placement="top"
											title={<NoWrap>Use Current Ticket</NoWrap>}
											name={this.props.statusIcon}
											className="clickable"
											onClick={() => this.setTitle(this.props.statusLabel)}
										/>
									)}
									{latestCommit && (
										<Icon
											placement="top"
											title={<NoWrap>Use Latest Commit Message</NoWrap>}
											name="git-commit-vertical"
											className="clickable"
											onClick={() => this.setTitle(latestCommit.shortMessage)}
										/>
									)}
									<Icon
										placement="top"
										title={<NoWrap>Use Branch Name</NoWrap>}
										name="git-branch"
										className="clickable"
										onClick={() => this.setTitleBasedOnBranch()}
									/>
								</div>
							</div>
							{this.renderTextHelp()}
							{this.renderMessageInput()}
							<div style={{ clear: "both" }} />
						</div>
					)}
					{!isAmending && this.renderTags()}
					{isAmending && (
						<div>
							<div key="headshot" className="headline-flex">
								<div key="padded" style={{ paddingRight: "7px" }}>
									<Headshot person={currentUser} />
								</div>
								<div style={{ marginTop: "-1px" }}>
									<b>{currentUser.username}</b>
									<span className="subhead">is amending the feedback request</span>
								</div>
							</div>
							{this.renderMessageInput()}
							<div style={{ clear: "both" }} />
							{this.renderAddressesIssues()}
						</div>
					)}
					{!isLoadingScm && !isEditing && !scmError && (
						<div
							className="related"
							style={{ padding: "0", marginBottom: 0, position: "relative" }}
						>
							<div className="related-label">
								Reviewers {reviewerEmails.length > 1 && this.renderMultiReviewSetting()}
							</div>
							{reviewerEmails.map(email => {
								const person = this.makePerson(email);
								const menuItems = [
									{ label: "-" },
									{
										label: "Remove from Review",
										key: "remove",
										action: () => this.removeReviewer(email),
									},
								] as any;
								if (!person.isRegistered && this.props.isCurrentUserAdmin) {
									menuItems.push({
										label: (
											<span>
												Assign all code from <span className="highlight">{email}</span> to{" "}
											</span>
										),
										key: "assign-code",
										submenu: this.props.teamMembers
											.filter(member => member.isRegistered)
											.map(member => {
												return {
													label: <HeadshotName person={member} />,
													key: "assign-" + member.id,
													action: () => this.addBlameMap(email, member.id),
												};
											}),
									});
								}
								const menu = <HeadshotMenu person={person} menuItems={menuItems} />;
								// # of times you stomped on their code
								if (coAuthorLabels[email]) {
									// console.warn("MENU ITEMS ARE: ", menuItems);
									return (
										<Tooltip placement="bottom" title={coAuthorLabels[email]}>
											<span>{menu}</span>
										</Tooltip>
									);
								} else return menu;
							})}
							<SelectPeople
								title="Select Reviewers"
								value={reviewerEmails}
								onChange={this.toggleReviewer}
								multiSelect={true}
								extraItems={unregisteredAuthorItems}
							>
								<span className="icon-button">
									<Icon
										name="plus"
										title="Specify who you want to review your code"
										placement="bottom"
									/>
								</span>
							</SelectPeople>
						</div>
					)}
					{isEditing && !scmError && !isAmending && (
						<div
							className="related"
							style={{ padding: "0", marginBottom: 0, position: "relative" }}
						>
							<div className="related-label">
								Reviewers {reviewerEmails.length > 1 && this.renderMultiReviewSetting()}
							</div>
							{reviewerEmails.map(email => {
								const menu = (
									<HeadshotMenu
										key={email}
										person={this.makePerson(email)}
										menuItems={[
											{
												label: "Remove from Review",
												action: () => this.removeReviewer(email),
											},
										]}
									/>
								);
								return menu;
							})}
							<SelectPeople
								title="Select Reviewers"
								value={reviewerEmails}
								onChange={this.toggleReviewer}
								multiSelect={true}
								extraItems={unregisteredAuthorItems}
							>
								<span className="icon-button">
									<Icon name="plus" title="Specify who you want to review your code" />
								</span>
							</SelectPeople>
						</div>
					)}
					{isReloadingScm && !isLoadingScm && (
						<FloatingLoadingMessage>Recalculating Diffs...</FloatingLoadingMessage>
					)}
					{isAmending && false && this.renderPreviousCheckpoints()}
					{showChanges && this.renderChangedFiles()}
					{showChanges && this.renderGroupsAndCommits()}
					{!isEditing && !isLoadingScm && !scmError && this.renderSharingControls()}
					{!isLoadingScm && (
						<div
							key="buttons"
							className="button-group"
							style={{
								marginLeft: "10px",
								marginTop: "10px",
								float: "right",
								width: "auto",
								marginRight: 0,
							}}
						>
							<CancelButton toolTip={cancelTip} onClick={this.confirmCancel} mode="button" />
							{!scmError && !branchError && (
								<Tooltip title={submitTip} placement="bottomRight" delay={1}>
									<Button
										key="submit"
										style={{
											paddingLeft: "10px",
											paddingRight: "10px",
											// fixed width to handle the isLoading case
											width: "80px",
											marginRight: 0,
										}}
										className={cx("control-button", { cancel: !this.state.title })}
										type="submit"
										disabled={isEditing ? false : !this.hasChanges()}
										loading={isReloadingScm || this.state.isLoading}
										onClick={this.handleClickSubmit}
									>
										{isAmending === true ? "Amend" : "Submit"}
									</Button>
								</Tooltip>
							)}
						</div>
					)}
					{isLoadingScm && <LoadingMessage>Loading repo info...</LoadingMessage>}
					{this.state.scmError && (
						<div className="color-warning" style={{ display: "flex", padding: "10px 0" }}>
							<Icon name="alert" />
							<div style={{ paddingLeft: "10px" }}>
								{scmErrorMessage || "Error loading git info."}
								{repoMenuItems.length > 0 && <> Select a repo above.</>}
							</div>
						</div>
					)}
					{branchError && (
						<div className="color-warning" style={{ display: "flex", padding: "10px 0" }}>
							<Icon name="alert" />
							<div style={{ paddingLeft: "10px" }}>{branchError}</div>
						</div>
					)}
					<div key="clear" style={{ clear: "both" }} />
					{this.state.reviewCreationError && (
						<div className="color-warning" style={{ display: "flex", padding: "10px 0" }}>
							<Icon name="alert" />
							<div style={{ paddingLeft: "10px" }}>{this.state.reviewCreationError}</div>
						</div>
					)}
				</fieldset>
			</form>
		);
	}
}

const EMPTY_OBJECT = {};

const mapStateToProps = (state: CodeStreamState, props): ConnectedProps => {
<<<<<<< HEAD
	const {
		context,
		editorContext,
		users,
		teams,
		companies,
		session,
		preferences,
		repos,
		documents,
		ide,
	} = state;
=======
	const { context, editorContext, users, teams, session, preferences, repos } = state;
>>>>>>> 4a06728c
	const user = users[session.userId!] as CSMe;

	const channel = context.currentStreamId
		? getStreamForId(state.streams, context.currentTeamId, context.currentStreamId) ||
		  getStreamForTeam(state.streams, context.currentTeamId)
		: getStreamForTeam(state.streams, context.currentTeamId);

	const teamMates = getTeamMates(state).filter(_ => !_.email?.match(/noreply/));
	const teamMembers = getTeamMembers(state).filter(_ => !_.email?.match(/noreply/));
	const teamTagsArray = getTeamTagsArray(state);

	const team = teams[context.currentTeamId];
	const activeMemberIds = getActiveMemberIds(team);
	const blameMap = team.settings ? team.settings.blameMap : {};
	const company = companies[team.companyId];

	const skipPostCreationModal = preferences ? preferences.skipPostCreationModal : false;

	const reviewsByCommit = getAllByCommit(state) || {};

	const changeRequests = props.editingReview && getReviewChangeRequests(state, props.editingReview);
	const inviteUsersOnTheFly =
		isFeatureEnabled(state, "emailSupport") && isFeatureEnabled(state, "inviteUsersOnTheFly");

	const adminIds = team.adminIds || [];
	const isCurrentUserAdmin = adminIds.includes(session.userId!);
	const statusLabel =
		user &&
		user.status &&
		user.status[context.currentTeamId] &&
		user.status[context.currentTeamId].label
			? user.status[context.currentTeamId].label
			: "";
	const statusIcon =
		user &&
		user.status &&
		user.status[context.currentTeamId] &&
		user.status[context.currentTeamId].label
			? user.status[context.currentTeamId].ticketProvider || "ticket"
			: "";
	return {
		reviewsByCommit,
		teamReviewCount: teamReviewCount(state),
		shouldShare:
			safe(() => state.preferences[state.context.currentTeamId].shareCodemarkEnabled) || false,
		channel,
		teamId: team.id,
		teamMates,
		teamMembers,
		activeMemberIds,
		reviewApproval: getTeamSetting(team, "reviewApproval"),
		reviewAssignment: getTeamSetting(team, "reviewAssignment"),
		providerInfo: (user.providerInfo && user.providerInfo[context.currentTeamId]) || EMPTY_OBJECT,
		currentUser: user,
		skipPostCreationModal,
		currentReviewOptions: state.context.currentReviewOptions,
		textEditorUri: editorContext.textEditorUri,
		teamTagsArray,
		repos,
		changeRequests,
		inviteUsersOnTheFly,
		newPostEntryPoint: context.newPostEntryPoint,
		blameMap,
		isCurrentUserAdmin,
		statusLabel,
		statusIcon,
		currentRepoPath: context.currentRepo && context.currentRepo.path,
	};
};

const ConnectedReviewForm = connect(mapStateToProps, {
	openPanel,
	openModal,
	closePanel,
	createPostAndReview,
	editReview,
	setUserPreference,
	setCurrentReview,
	setCurrentRepo,
	setCodemarkStatus,
	setNewPostEntry,
})(ReviewForm);

export { ConnectedReviewForm as ReviewForm };<|MERGE_RESOLUTION|>--- conflicted
+++ resolved
@@ -34,17 +34,12 @@
 import { connect } from "react-redux";
 import styled from "styled-components";
 import { Range } from "vscode-languageserver-types";
-<<<<<<< HEAD
 import { URI } from "vscode-uri";
 import { ReviewShowLocalDiffRequestType } from "@codestream/protocols/webview";
 import { WebviewPanels } from "@codestream/protocols/api";
 import { Headshot } from "@codestream/webview/src/components/Headshot";
 import HeadshotMenu from "@codestream/webview/src/components/HeadshotMenu";
 import { SelectPeople } from "@codestream/webview/src/components/SelectPeople";
-=======
-
-import { editReview } from "@codestream/webview/store/reviews/thunks";
->>>>>>> 4a06728c
 import {
 	setCurrentRepo,
 	setCurrentReview,
@@ -2496,7 +2491,6 @@
 const EMPTY_OBJECT = {};
 
 const mapStateToProps = (state: CodeStreamState, props): ConnectedProps => {
-<<<<<<< HEAD
 	const {
 		context,
 		editorContext,
@@ -2509,9 +2503,7 @@
 		documents,
 		ide,
 	} = state;
-=======
-	const { context, editorContext, users, teams, session, preferences, repos } = state;
->>>>>>> 4a06728c
+
 	const user = users[session.userId!] as CSMe;
 
 	const channel = context.currentStreamId
