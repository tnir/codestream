import cx from "classnames";
import React from "react";
import { connect } from "react-redux";
import { Range } from "vscode-languageserver-protocol";
import { fetchThread, setCodemarkStatus, setUserPreference } from "./actions";
import Headshot from "./Headshot";
import Tag from "./Tag";
import Icon from "./Icon";
import Menu from "./Menu";
import { InjectAsComment } from "./InjectAsComment";
import { markdownify } from "./Markdowner";
import Timestamp from "./Timestamp";
import CodemarkDetails from "./CodemarkDetails";
import {
	DocumentMarker,
	CodemarkPlus,
	OpenUrlRequestType,
	Capabilities,
	GetDocumentFromMarkerRequestType
} from "@codestream/protocols/agent";
import { CodemarkType, CSUser, CSMe, CSPost } from "@codestream/protocols/api";
import { HostApi } from "../webview-api";
import { SetCodemarkPinnedRequestType } from "@codestream/protocols/agent";
import { range, areRangesEqual } from "../utils";
import {
	getUserByCsId,
	getTeamMembers,
	getUsernames,
	getTeamTagsHash
} from "../store/users/reducer";
import { PROVIDER_MAPPINGS } from "./CrossPostIssueControls/types";
import { CodemarkForm } from "./CodemarkForm";
import { deleteCodemark, editCodemark, addCodemarks } from "../store/codemarks/actions";
import { confirmPopup } from "./Confirm";
import { getPost } from "../store/posts/reducer";
import { getPosts } from "../store/posts/actions";
import Tooltip from "./Tooltip";
import { getCurrentTeamProvider } from "../store/teams/actions";
import { isNil } from "lodash-es";
import { CodeStreamState } from "../store";
import { EditorHighlightRangeRequestType } from "@codestream/protocols/webview";
import { setCurrentCodemark } from "../store/context/actions";
import { RelatedCodemark } from "./RelatedCodemark";
import { addDocumentMarker } from "../store/documentMarkers/actions";

interface State {
	hover: boolean;
	isEditing: boolean;
	isInjecting: boolean;
	menuOpen?: boolean;
	menuTarget?: any;
}

interface DispatchProps {
	deleteCodemark: typeof deleteCodemark;
	editCodemark: typeof editCodemark;
	fetchThread: typeof fetchThread;
	setCodemarkStatus: typeof setCodemarkStatus;
	setUserPreference: typeof setUserPreference;
	getPosts: typeof getPosts;
	setCurrentCodemark: typeof setCurrentCodemark;
	addDocumentMarker: typeof addDocumentMarker;
	addCodemarks: typeof addCodemarks;
}

interface ConnectedProps {
	teammates: CSUser[];
	usernames: string[];
	author: CSUser;
	capabilities: Capabilities;
	codemarkKeybindings: { [key: string]: string };
	currentUser: CSMe;
	editorHasFocus: boolean;
	pinnedReplies: CSPost[];
	pinnedAuthors: CSUser[];
	relatedCodemarkIds: string[];
	isCodeStreamTeam: boolean;
	teamTagsHash: any;
}

export type DisplayType = "default" | "collapsed";

interface InheritedProps {
	contextName?: "Spatial View" | "Codemarks Tab";
	displayType?: DisplayType;
	selected?: boolean;
	codemark: CodemarkPlus;
	marker: DocumentMarker;
	postAction?(...args: any[]): any;
	action(action: string, post: any, args: any): any;
	onClick?(event: React.SyntheticEvent, codemark: CodemarkPlus, marker: DocumentMarker): any;
	highlightCodeInTextEditor?: boolean;
	query?: string;
	hidden?: boolean;
	deselectCodemarks?: Function;
}

type Props = InheritedProps & DispatchProps & ConnectedProps;

export class Codemark extends React.Component<Props, State> {
	static defaultProps: Partial<Props> = {
		displayType: "default"
	};

	private _pollingTimer?: any;
	private _fileUri?: string;
	private _isHighlightedInTextEditor = false;
	private _range?: Range;

	constructor(props: Props) {
		super(props);
		this.state = {
			hover: false,
			isEditing: false,
			isInjecting: false,
			menuOpen: false
		};
	}

	componentDidMount() {
		const { codemark, pinnedReplies, getPosts, selected } = this.props;
		if (codemark.pinnedReplies && codemark.pinnedReplies.length > 0 && pinnedReplies.length === 0) {
			getPosts(codemark.streamId, codemark.pinnedReplies!, codemark.postId);
		}

		if (selected) {
			this.startPollingReplies(false);
			this.toggleCodeHighlightInTextEditor(true);
		}
	}

	componentDidUpdate(prevProps: Props, _prevState: State) {
		if (prevProps.selected && !this.props.selected) {
			this.stopPollingReplies();
			this.toggleCodeHighlightInTextEditor(false, true);
		} else if (this.props.selected && this._pollingTimer === undefined) {
			this.startPollingReplies(true);
			this.toggleCodeHighlightInTextEditor(true);
		}

		// if selected codemark changes, then clean up highlight in file and highlight for new codemark
		if (prevProps.codemark.id !== this.props.codemark.id && this.props.selected) {
			this.toggleCodeHighlightInTextEditor(false, true);
			this._fileUri = this._range = undefined;
			this.toggleCodeHighlightInTextEditor(true);
		}

		if (
			prevProps.marker &&
			this.props.marker &&
			prevProps.marker.range &&
			this.props.marker.range &&
			!areRangesEqual(prevProps.marker.range, this.props.marker.range)
		) {
			this._range = this.props.marker.range;
		}
	}

	componentWillUnmount() {
		this.stopPollingReplies();
		if (this._isHighlightedInTextEditor) this.toggleCodeHighlightInTextEditor(false, true);
	}

	private startPollingReplies(prefetch: boolean) {
		if (this.props.capabilities.providerSupportsRealtimeEvents) return;

		if (prefetch) {
			this.fetchReplies();
		}

		if (this._pollingTimer !== undefined) return;

		this._pollingTimer = setInterval(() => {
			if (this.props.editorHasFocus) {
				this.fetchReplies();
			}
		}, 5000);
	}

	private stopPollingReplies() {
		if (this._pollingTimer === undefined) return;

		clearInterval(this._pollingTimer);
		this._pollingTimer = undefined;
	}

	private async fetchReplies() {
		const postId = this.props.codemark.postId;
		// because the codemark is created before the third party chat post,
		// `postId` can be undefined for a period. in the case of ms teams at least,
		// that period can be long enough that if a user attempts to expand the newly created codemark,
		// postId will still be nil
		if (isNil(postId) || postId === "") return;

		return this.props.fetchThread(this.props.codemark.streamId, this.props.codemark.postId);
	}

	render() {
		if (this.state.isEditing)
			return (
				<div className="editing-codemark-container">
					<CodemarkForm
						isEditing
						editingCodemark={this.props.codemark}
						commentType={this.props.codemark.type}
						onSubmit={this.editCodemark}
						onClickClose={this.cancelEditing}
						streamId={this.props.codemark.streamId}
						collapsed={false}
					/>
				</div>
			);

		switch (this.props.displayType) {
			case "collapsed":
				return this.renderCollapsedCodemark();
			case "default":
			default:
				return this.renderInlineCodemark();
		}
	}

	cancelEditing = () => {
		this.setState({ isEditing: false });
	};

	cancelInjecting = () => {
		this.setState({ isInjecting: false });
	};

	inject = () => {};

	editCodemark = async ({ text, assignees, title, relatedCodemarkIds, tags }) => {
		await this.props.editCodemark(this.props.codemark.id, {
			text,
			title,
			assignees,
			relatedCodemarkIds,
			tags
		});
		this.setState({ isEditing: false });
	};

	renderTextLinkified = text => {
		let html;
		if (text == null || text === "") {
			html = "";
		} else {
			const me = this.props.currentUser.username;
			html = markdownify(text).replace(/@(\w+)/g, (match: string, name: string) => {
				if (
					this.props.usernames.some(
						n => name.localeCompare(n, undefined, { sensitivity: "accent" }) === 0
					)
				) {
					return `<span class="at-mention${
						me.localeCompare(name, undefined, { sensitivity: "accent" }) === 0 ? " me" : ""
					}">${match}</span>`;
				}

				return match;
			});

			if (this.props.query) {
				const matchQueryRegexp = new RegExp(this.props.query, "gi");
				html = html.replace(matchQueryRegexp, "<u><b>$&</b></u>");
			}
		}

		return <span className="title" dangerouslySetInnerHTML={{ __html: html }} />;
	};

	renderTypeIcon() {
		const { codemark } = this.props;
		let icon: JSX.Element | null = null;
		switch (codemark.type) {
			case "question":
				icon = <Icon name="question" className="type-icon" />;
				break;
			case "bookmark":
				icon = <Icon name="bookmark" className="type-icon" />;
				break;
			case "trap":
				icon = <Icon name="trap" className="type-icon" />;
				break;
			case "issue":
				icon = <Icon name="issue" className="type-icon" />;
				break;
			default:
				icon = <Icon name="comment" className="type-icon" />;
		}
		return icon;
	}

	renderTagsAndAssigneesSelected = codemark => {
		const renderedTagsSelected = this.renderTagsSelected(codemark);
		const renderedAssigneesSelected = this.renderAssigneesSelected(codemark);

		if (renderedTagsSelected && renderedAssigneesSelected) {
			return (
				<div className="related-row" style={{ display: "flex" }}>
					{renderedTagsSelected}
					{renderedAssigneesSelected}
				</div>
			);
		} else {
			return [renderedTagsSelected, renderedAssigneesSelected];
		}
	};

	renderTagsSelected = codemark => {
		const renderedTags = this.renderTags(codemark);

		if (!renderedTags) return null;

		// we use a 5px margin bottom instead of the standard 10px of the .related
		// style because each tag has a 5px bottom margin
		return (
			<div className="related">
				<div className="related-label">Tags</div>
				<div style={{ marginBottom: "-5px" }}>
					{renderedTags}
					<div style={{ clear: "both" }} />
				</div>
			</div>
		);
	};

	renderAssigneesSelected = codemark => {
		const renderedAssignees = this.renderAssignees(codemark, true);

		if (!renderedAssignees) return null;

		return (
			<div className="related">
				<div className="related-label">Assignees</div>
				{renderedAssignees}
				<div style={{ clear: "both" }} />
			</div>
		);
	};

	renderTags = codemark => {
		let { tags = [] } = codemark;
		const { teamTagsHash, selected } = this.props;
		const { hover } = this.state;

		const title = hover && !selected ? "Show matching tags" : "";

		// LEGACY (backward compat) we used to store one "color" property on a codemark
		// so now we promote it to a tag if it exists. We should remove this code if we
		// do a data migration that removes ".color" attributes and replaces them with
		// tags. note that we don't do any backward compat if tags have been set
		if (tags.length === 0 && codemark.color) {
			const tag = { id: "_" + codemark.color, label: "", color: codemark.color };
			return <Tag tag={tag} title={title} placement="bottom" />;
		}

		return tags.length === 0
			? null
			: tags.map(tagId => {
					const tag = teamTagsHash[tagId];
					return tag ? <Tag tag={tag} title={title} placement="bottom" /> : null;
			  });
	};

	renderRelatedCodemarks = () => {
		const { relatedCodemarkIds } = this.props;

		if (relatedCodemarkIds.length === 0) return null;

		return (
			<div className="related" key="related-codemarks">
				<div className="related-label">Related</div>
				{relatedCodemarkIds.map(id => (
					<RelatedCodemark id={id} />
				))}
				<div style={{ clear: "both" }} />
			</div>
		);
	};

	handleClickStatusToggle = (event: React.SyntheticEvent): any => {
		event.stopPropagation();
		const { codemark } = this.props;
		if (codemark.status === "closed") this.openIssue();
		else this.closeIssue();
	};

	closeIssue = () => {
		const { codemark, setCodemarkStatus } = this.props;
		setCodemarkStatus(codemark.id, "closed");
		this.submitReply("/me closed this issue");
	};

	openIssue = () => {
		const { codemark, setCodemarkStatus } = this.props;
		setCodemarkStatus(codemark.id, "open");
		this.submitReply("/me reopened this issue");
	};

	submitReply = text => {
		const { action, codemark } = this.props;
		const forceThreadId = codemark.parentPostId || codemark.postId;
		action("submit-post", null, { forceStreamId: codemark.streamId, forceThreadId, text });
	};

	renderStatus(codemark) {
		const { type, status = "open" } = codemark;

		if (this.state.isInjecting) return null;

		if (type === CodemarkType.Issue) {
			if (this.props.displayType === "default") {
				return (
					<Tooltip title="Mark as resolved and hide discussion" placement="topRight" delay={1}>
						<div
							className={cx("resolve-button", { checked: status === "closed" })}
							onClick={this.handleClickStatusToggle}
						>
							{status === "open" ? "Resolve" : "Reopen"}
						</div>
					</Tooltip>
				);
			} else {
				return (
					<div className="align-far-left">
						<div
							className={cx("status-button", { checked: status === "closed" })}
							onClick={this.handleClickStatusToggle}
						>
							<Icon name="check" className="check" />
						</div>
					</div>
				);
			}
		}
		return null;
	}

	handleClickCodemark = (event: React.MouseEvent): any => {
		const target = event && (event.target as HTMLElement);

		if (this.state.isInjecting) return false;

		if (target) {
			if (
				target.tagName === "A" ||
				target.closest(".post.reply") ||
				target.closest(".external-provider")
			)
				return false;
		}

		if (target && (target.classList.contains("info") || target.closest(".info"))) {
			return false;
		}

		event.preventDefault();

		// in codemarkview, toggling by the header doesn't seem like a good idea
		// if (this.props.selected) {
		// 	if (target && (target.classList.contains("header") || target.closest(".header"))) {
		// 		this.props.setCurrentCodemark();
		// 	}
		// 	if (target && target.closest(".related-codemarks")) {
		// 		this.props.setCurrentCodemark();
		// 	}
		// 	return;
		// }

		const selection = window.getSelection();
		if (selection != null && selection.toString().length > 0) {
			// in this case the user has selected a string
			// by dragging
			return;
		}

		if (!this.props.selected) {
			HostApi.instance.track(
				"Codemark Clicked",
				this.props.contextName && {
					"Codemark Location": this.props.contextName
				}
			);
		}

		if (this.props.onClick) {
			this.props.onClick(event, this.props.codemark, this.props.marker);
		} else {
			if (!this.props.selected) this.props.setCurrentCodemark(this.props.codemark.id);
		}
	};

	async toggleCodeHighlightInTextEditor(highlight: boolean, forceRemoval = false) {
		// don't do anything if trying to highlight already highlighted code
		if (highlight && this._isHighlightedInTextEditor) return;
		// require explicitly forcing de-highlighting while selected
		if (this.props.selected && this._isHighlightedInTextEditor && !forceRemoval) return;

		if (!this._range || !this._fileUri) {
			const marker =
				this.props.marker || (this.props.codemark.markers && this.props.codemark.markers[0]);
			if (marker == undefined) return;

			const response = await HostApi.instance.send(GetDocumentFromMarkerRequestType, {
				markerId: marker.id
			});
			// TODO: What should we do if we don't find the marker?
			if (response == undefined) return;

			this._fileUri = response.textDocument.uri;
			this._range = response.range;
		}

		this._isHighlightedInTextEditor = highlight;
		HostApi.instance.send(EditorHighlightRangeRequestType, {
			uri: this._fileUri,
			range: this._range,
			highlight: highlight
		});
	}

	handleMouseEnterCodemark = (event: React.MouseEvent): any => {
		event.preventDefault();
		this.setState({ hover: true });
		this.props.highlightCodeInTextEditor && this.toggleCodeHighlightInTextEditor(true);
	};

	handleMouseLeaveCodemark = (event: React.MouseEvent): any => {
		event.preventDefault();
		this.setState({ hover: false });
		this.props.highlightCodeInTextEditor && this.toggleCodeHighlightInTextEditor(false);
	};

	handleMenuClick = (event: React.MouseEvent) => {
		event.stopPropagation();
		this.setState({ menuOpen: !this.state.menuOpen, menuTarget: event.target });
	};

	handleSelectMenu = action => {
		this.setState({ menuOpen: false });

		if (!action) return;

		switch (action) {
			case "toggle-pinned": {
				this.setPinned(!this.props.codemark.pinned);
				break;
			}
			case "delete-post": {
				this.deleteCodemark();
				break;
			}
			case "edit-post": {
				// TODO: ideally should also open the <CodemarkView/> but that's more complicated
				// if (!this.props.selected) this.props.setCurrentCodemark(this.props.codemark.id);
				this.setState({ isEditing: true });
				break;
			}
			case "inject": {
				this.setState({ isInjecting: true });
				break;
			}
		}
		var found = action.match(/set-keybinding-(\d)/);
		if (found) this.setKeybinding(found[1]);
	};

	deleteCodemark() {
		confirmPopup({
			title: "Are you sure?",
			message: "Deleting a codemark cannot be undone.",
			centered: true,
			buttons: [
				{
					label: "Delete Codemark",
					wait: true,
					action: () => {
						this.props.deleteCodemark(this.props.codemark.id);
						this.props.setCurrentCodemark();
					}
				},
				{ label: "Cancel" }
			]
		});
	}

<<<<<<< HEAD
	togglePinned = () => {
		const { codemark, marker } = this.props;
=======
	setPinned = value => {
		const { codemark } = this.props;
>>>>>>> 2fa83102
		if (!codemark) return;

		// if it's pinned, we're hiding/archiving/unpinning it
		if (!value) {
			if (this.props.deselectCodemarks) this.props.deselectCodemarks();
		}

		const updatedCodemark = { ...codemark, pinned: !codemark.pinned };

		// updating optimistically. because spatial view renders DocumentMarkers, the corresponding one needs to be updated too
		if (marker && this._fileUri != undefined) {
			this.props.addDocumentMarker(this._fileUri, { ...marker, codemark: updatedCodemark });
		}
		this.props.addCodemarks([updatedCodemark]);

		HostApi.instance.send(SetCodemarkPinnedRequestType, {
			codemarkId: codemark.id,
			value
		});
	};

	toggleLabelIndicators = (_event: React.SyntheticEvent) => {
		// event.stopPropagation();
		// HostApi.instance.send(UpdateConfigurationRequestType, {
		// 	name: "showLabelText",
		// 	value: !this.props.showLabelText
		// });
		// this.setState({ showLabelText: !this.state.showLabelText });
	};

	renderCollapsedCodemark() {
		const { codemark } = this.props;
		const file = codemark.markers && codemark.markers[0] && codemark.markers[0].file;

		if (!codemark) return null;

		return (
			<div
				className={cx("codemark collapsed")}
				onClick={this.handleClickCodemark}
				onMouseEnter={this.handleMouseEnterCodemark}
				onMouseLeave={this.handleMouseLeaveCodemark}
			>
				<div className="contents">
					{this.renderStatus(codemark)}
					<div className="body">
						<span className={codemark.color}>{this.renderTypeIcon()}</span>
						{this.renderTextLinkified(codemark.title || codemark.text)}
						{file && <span className="file-name">{file}</span>}
					</div>
				</div>
			</div>
		);
	}

	setKeybinding(key) {
		const { codemark, codemarkKeybindings } = this.props;

		const bindings = { ...codemarkKeybindings };

		for (const [k, codemarkId] of Object.entries(codemarkKeybindings)) {
			if (codemarkId !== codemark.id) continue;

			bindings[k] = "";
		}
		bindings[key] = codemark.id;

		this.props.setUserPreference(["codemarkKeybindings"], bindings);
	}

	renderKeybinding(codemark) {
		const { codemarkKeybindings } = this.props;

		const found = Object.entries(codemarkKeybindings).find(
			([, codemarkId]) => codemarkId === codemark.id
		);
		if (found == null) return null;

		const [index] = found;
		if (parseInt(index, 10) > 0) {
			const modifier = navigator.appVersion.includes("Macintosh") ? "^ /" : "Ctrl-Shift-/";
			return (
				<div style={{ float: "right", marginRight: "5px", opacity: 0.6 }}>
					<span className="keybinding extra-pad">{modifier}</span>
					<span className="keybinding extra-pad">{index}</span>
				</div>
			);
		}

		return null;
	}

	renderAttachments = post => {
		if (post.files && post.files.length) {
			return post.files.map(file => {
				// console.log(file);
				//<img src={preview.url} width={preview.width} height={preview.height} />
				const { type, url, name, title, preview } = file;
				if (type === "image") {
					return (
						<div className="thumbnail">
							<a href={url}>{title}</a>
						</div>
					);
				} else if (type === "post") {
					return (
						<div className="external-post">
							<a href={url}>{title}</a>
							<div className="preview" dangerouslySetInnerHTML={{ __html: preview }} />
						</div>
					);
				} else {
					return (
						<div className="attachment">
							<a href={url}>{title}</a>
							<pre>
								<code>{preview}</code>
							</pre>
						</div>
					);
				}
			});
		}
		return null;
	};

	renderReplyCount = post => {
		let message = "";
		const { codemark } = this.props;

		if (!codemark) return null;

		const numReplies = codemark.numReplies || "0";
		switch (codemark.type) {
			case "question":
				message = numReplies === 1 ? "1 Answer" : `${numReplies} Answers`;
				break;
			default:
				message = numReplies === 1 ? "1 Reply" : `${numReplies} Replies`;
				break;
		}
		return <a className="num-replies">{message}</a>;
	};

	renderAssignees = (codemark: CodemarkPlus, showNames?: boolean) => {
		const { hover } = this.state;
		const { selected } = this.props;

		let assigneeIcons: any = null;

		const { teammates } = this.props;
		if (teammates) {
			const assignees = (codemark.assignees || [])
				.map(id => teammates.find(t => t.id === id))
				.filter(Boolean) as CSUser[];
			const externalAssignees = (codemark.externalAssignees || [])
				.filter(user => !assignees.find(a => a.email === user.email))
				.filter(Boolean)
				.map(a => ({ fullName: a.displayName, email: a.email }));

			const assigneeHeadshots = [...assignees, ...externalAssignees].map(a => {
				if (hover && !selected) {
					return (
						<Tooltip
							title={"Assigned to " + (a.fullName || a.email)}
							placement="bottomRight"
							align={{ offset: [17, 4] }}
						>
							<span>
								<Headshot size={18} person={a} />
							</span>
						</Tooltip>
					);
				} else if (showNames) {
					return (
						<div style={{ marginTop: "3px" }}>
							<Headshot size={18} person={a} />
							{a.fullName || a.email}
						</div>
					);
				} else return <Headshot size={18} person={a} />;
			});

			if (assigneeHeadshots.length > 0) {
				assigneeIcons = <span className="assignees">{assigneeHeadshots}</span>;
			}
		}
		return assigneeIcons;
	};

	renderExternalLink = codemark => {
		if (codemark.externalProviderUrl) {
			const providerDisplay = PROVIDER_MAPPINGS[codemark.externalProvider];
			if (!providerDisplay) {
				return null;
			}
			return (
				<div className="related">
					<div className="related-label">Open on</div>
					<a className="external-link" href={codemark.externalProviderUrl}>
						{providerDisplay.icon && (
							<span>
								<Icon name={providerDisplay.icon} />
							</span>
						)}
						{providerDisplay.displayName}
						<span className="external-url">{codemark.externalProviderUrl}</span>
					</a>
				</div>
			);
		}
		return null;
	};

	renderDetailIcons = codemark => {
		const { hover } = this.state;
		const { selected, relatedCodemarkIds } = this.props;

		const hasDescription = codemark.title && codemark.text;
		const hasReplies = codemark.numReplies > 0;

		let externalLink: any = null;
		if (codemark.externalProviderUrl) {
			//@ts-ignore
			const providerDisplay = PROVIDER_MAPPINGS[codemark.externalProvider];
			if (!providerDisplay) return null;
			const icon = providerDisplay.icon;
			if (!icon) return null;
			externalLink = (
				<span
					className="detail-icon"
					onClickCapture={e => {
						e.preventDefault();
						HostApi.instance.send(OpenUrlRequestType, { url: codemark.externalProviderUrl });
					}}
				>
					<Icon
						title={hover && !selected ? "Open on " + providerDisplay.displayName : undefined}
						placement="bottom"
						name={icon}
						className="external-provider"
					/>
				</span>
			);
		}

		const renderedTags = this.renderTags(codemark);

		const renderedAssignees = this.renderAssignees(codemark);

		if (
			relatedCodemarkIds.length ||
			renderedTags ||
			externalLink ||
			hasDescription ||
			hasReplies ||
			renderedAssignees
		) {
			return (
				<div className="detail-icons">
					{renderedTags}
					{renderedAssignees}
					{externalLink}
					{hasDescription && (
						<span className="detail-icon">
							<Icon
								title={hover && !selected ? "Show description" : undefined}
								placement="bottom"
								name="description"
							/>
						</span>
					)}
					{relatedCodemarkIds.length > 0 && (
						<span className="detail-icon">
							<Icon
								title={hover && !selected ? "Show related codemarks" : undefined}
								placement="bottom"
								name="codestream"
							/>{" "}
							{relatedCodemarkIds.length}
						</span>
					)}
					{hasReplies && (
						<span className="detail-icon">
							<Icon
								title={hover && !selected ? "Show replies" : undefined}
								placement="bottom"
								name="comment"
							/>{" "}
							{this.props.isCodeStreamTeam && codemark.numReplies}
						</span>
					)}
				</div>
			);
		} else return name;
	};

	renderInlineCodemark() {
		const { codemark, codemarkKeybindings, hidden, selected, author } = this.props;
		const { menuOpen, menuTarget, isInjecting } = this.state;

		if (!codemark) return null;

		const type = codemark && codemark.type;

		const mine = author.id === this.props.currentUser.id;

		let menuItems: any[] = [
			// { label: "Add Reaction", action: "react" },
			// { label: "Get Permalink", action: "get-permalink" },
			// { label: "-" }
		];

		if (codemark.pinned) {
			menuItems.push({ label: "Archive", action: "toggle-pinned" });
		} else {
			menuItems.push({ label: "Unarchive", action: "toggle-pinned" });
		}

		if (mine) {
			menuItems.push(
				{ label: "Edit", action: "edit-post" },
				{ label: "Delete", action: "delete-post" }
			);
		}

		menuItems.push({ label: "Inject as Inline Comment", action: "inject" });

		const submenu = range(1, 10).map(index => {
			const inUse = codemarkKeybindings[index] ? " (in use)" : "";
			return {
				label: `${index}${inUse}`,
				action: `set-keybinding-${index}`
			};
		});

		menuItems.push({ label: "Set Keybinding", action: "set-keybinding", submenu: submenu });

		const description =
			codemark.title && codemark.text ? this.renderTextLinkified(codemark.text) : null;
		return (
			<div
				className={cx("codemark inline type-" + type, {
					// if it's selected, we don't render as hidden
					"cs-hidden": !selected ? hidden : false,
					// collapsed: !selected,
					selected: selected,
					unpinned: !codemark.pinned,
					injecting: isInjecting
				})}
				onClick={this.handleClickCodemark}
				onMouseEnter={this.handleMouseEnterCodemark}
				onMouseLeave={this.handleMouseLeaveCodemark}
			>
				<div className="contents">
					{(selected || !hidden) && !codemark.pinned && (
						<div className="archived">This codemark is archived</div>
					)}
					<div className="body">
						<div className="header">
							{!selected && type === "bookmark" ? (
								<>
									<span className={codemark.color}>{this.renderTypeIcon()}</span>
									{this.renderTextLinkified(codemark.title || codemark.text)}
									<div className="right">
										<span onClick={this.handleMenuClick}>
											{menuOpen && (
												<Menu
													items={menuItems}
													target={menuTarget}
													action={this.handleSelectMenu}
												/>
											)}
											<Icon name="kebab-vertical" className="kebab-vertical clickable" />
										</span>
									</div>
								</>
							) : (
								<>
									<div className="author">
										<Headshot person={author} />
										{author.username}
										<Timestamp time={codemark.createdAt} />
									</div>
									<div className="right">
										<span onClick={this.handleMenuClick}>
											<Icon name="kebab-vertical" className="kebab-vertical clickable" />
										</span>
										{this.renderKeybinding(codemark)}
										{this.renderStatus(codemark)}
										{menuOpen && (
											<Menu items={menuItems} target={menuTarget} action={this.handleSelectMenu} />
										)}
									</div>
								</>
							)}
						</div>
						<div
							style={{ position: "absolute", top: "5px", right: "5px" }}
							onClick={this.handleMenuClick}
						>
							{menuOpen && (
								<Menu items={menuItems} target={menuTarget} action={this.handleSelectMenu} />
							)}
						</div>
						{!isInjecting && (selected || type !== "bookmark")
							? this.renderTextLinkified(codemark.title || codemark.text)
							: null}
						{!selected && !isInjecting && this.renderPinnedReplies()}
						{!selected && !isInjecting && this.renderDetailIcons(codemark)}
						{isInjecting && (
							<InjectAsComment
								cancel={this.cancelInjecting}
								setPinned={this.setPinned}
								codemark={codemark}
								author={author}
							></InjectAsComment>
						)}
					</div>
					{selected && !isInjecting && (
						<CodemarkDetails
							codemark={codemark}
							author={this.props.author}
							postAction={this.props.postAction}
						>
							<div className="description">
								{this.renderTagsAndAssigneesSelected(codemark)}
								{description && (
									<div className="related">
										<div className="related-label">Description</div>
										<div className="description-body" style={{ display: "flex" }}>
											<Icon name="description" />
											<div className="description-text" style={{ paddingLeft: "5px" }}>
												{description}
											</div>
										</div>
									</div>
								)}
								{this.renderExternalLink(codemark)}
								{this.renderRelatedCodemarks()}
								{this.renderPinnedRepliesSelected()}
							</div>
						</CodemarkDetails>
					)}
					{this.state.hover && !selected && type !== "bookmark" && (
						<div className="info-wrapper">
							<Icon
								className="info"
								title={this.renderCodemarkFAQ()}
								placement="bottomRight"
								delay={1}
								name="info"
							/>
						</div>
					)}
				</div>
			</div>
		);
	}

	renderPinnedRepliesSelected() {
		const renderedPinnedReplies = this.renderPinnedReplies();

		if (renderedPinnedReplies) {
			return (
				<div className="related">
					<div className="related-label">Starred Replies</div>
					<div style={{ margin: "-5px 0 0 0" }}>{renderedPinnedReplies}</div>
				</div>
			);
		} else return null;
	}

	renderPinnedReplies() {
		const { pinnedReplies = [] } = this.props;

		if (pinnedReplies.length === 0) return null;
		return (
			<div className="pinned-replies">
				{pinnedReplies.map((post, i) => {
					return (
						<div className="pinned-reply">
							<Icon className="pinned-reply-star" name="star" />{" "}
							<Headshot size={18} person={this.props.pinnedAuthors[i]} />
							<div className="pinned-reply-body">{this.renderTextLinkified(post.text)}</div>
						</div>
					);
				})}
			</div>
		);
	}

	renderCodemarkFAQ() {
		return (
			<div className="codemark-faq">
				Just like Twitter has Tweets, CodeStream uses Codemarks as a unit of conversation.
				<ul style={{ paddingLeft: "20px" }}>
					<li>
						Codemarks are <b>branch-agnostic</b>. That means this codemark will appear "in the right
						place" even for your teammates who are checked out to a different version of this file.{" "}
						<a href="https://github.com/TeamCodeStream/CodeStream/wiki/Building-a-Knowledge-Base-with-Codemarks">
							learn more
						</a>
					</li>
					<li>
						Codemarks <b>move with the code</b>, so your conversation remains connected to the right
						code block even as your code changes.{" "}
						<a href="https://github.com/TeamCodeStream/CodeStream/wiki/Building-a-Knowledge-Base-with-Codemarks">
							learn about comment drift
						</a>
					</li>
					<li>
						Codemarks <b>can be managed</b> by archiving or deleting them if they're no longer
						relevant.{" "}
						<a href="https://github.com/TeamCodeStream/CodeStream/wiki/Building-a-Knowledge-Base-with-Codemarks">
							see how
						</a>
					</li>
					<li>
						<b>Replies can be promoted</b> with a <Icon name="star" /> so the best answer surfaces
						to the top, like in stack overflow.{" "}
						<a href="https://github.com/TeamCodeStream/CodeStream/wiki/Building-a-Knowledge-Base-with-Codemarks">
							see how
						</a>
					</li>
				</ul>
			</div>
		);
	}

	renderDemoShit(codemark) {
		const user = {
			username: "pez",
			email: "pez@codestream.com",
			fullName: "Peter Pezaris"
		};
		return (
			<div>
				{codemark.text &&
					codemark.text.startsWith("does this") && [
						<div className="pinned-reply">
							<Icon name="star" /> <Headshot size={18} person={user} />
							<div className="pinned-reply-body">
								no; the javascript byte compiler optimizes it away
							</div>
						</div>,
						<div className="pinned-reply">
							<Icon name="star" /> <Headshot size={18} person={user} />
							<div className="pinned-reply-body">are you sure?</div>
						</div>
					]}
				{codemark.title && codemark.title.startsWith("let's avoid") && (
					<div className="pinned-reply">
						<Icon name="star" /> <Headshot size={18} person={user} />
						<div className="pinned-reply-body">i'll grab this in the next sprint</div>
					</div>
				)}
				{codemark.text && codemark.text.startsWith("how does") && (
					<div className="pinned-reply">
						<Icon name="star" /> <Headshot size={18} person={user} />
						<div className="pinned-reply-body">
							Sample <code>n</code> random values from a collection using the modern version of the{" "}
							<b>Fisher-Yates</b> shuffle. If <code>n</code> is not specified, returns a single
							random element. The internal <code>guard</code> argument allows it to work with{" "}
							<code>map</code>.
						</div>
					</div>
				)}
			</div>
		);
	}
}

const EMPTY_OBJECT = {};
const EMPTY_ARRAY = [];

const unkownAuthor = {
	username: "CodeStream",
	fullName: "Uknown User"
};

const mapStateToProps = (state: CodeStreamState, props: InheritedProps): ConnectedProps => {
	const { capabilities, context, preferences, users, session, posts } = state;
	const { codemark } = props;

	const teamProvider = getCurrentTeamProvider(state);

	const pinnedReplies = (codemark.pinnedReplies || EMPTY_ARRAY)
		.map(id => getPost(posts, codemark.streamId, id))
		.filter(Boolean);

	const pinnedAuthors = pinnedReplies.map(post => users[post.creatorId]);

	const relatedCodemarkIds = codemark.relatedCodemarkIds || EMPTY_ARRAY;

	const teamTagsHash = getTeamTagsHash(state);

	return {
		capabilities: capabilities,
		editorHasFocus: context.hasFocus,
		pinnedReplies,
		pinnedAuthors,
		relatedCodemarkIds,
		currentUser: users[session.userId!] as CSMe,
		author: getUserByCsId(users, props.codemark.creatorId) || (unkownAuthor as CSUser),
		codemarkKeybindings: preferences.codemarkKeybindings || EMPTY_OBJECT,
		isCodeStreamTeam: teamProvider === "codestream",
		teammates: getTeamMembers(state),
		usernames: getUsernames(state),
		teamTagsHash
	};
};

export default connect(
	// @ts-ignore
	mapStateToProps,
	{
		setCodemarkStatus,
		setUserPreference,
		deleteCodemark,
		editCodemark,
		fetchThread,
		getPosts,
		setCurrentCodemark,
		addDocumentMarker,
		addCodemarks
	}
	// @ts-ignore
)(Codemark);<|MERGE_RESOLUTION|>--- conflicted
+++ resolved
@@ -586,13 +586,8 @@
 		});
 	}
 
-<<<<<<< HEAD
-	togglePinned = () => {
+	setPinned = value => {
 		const { codemark, marker } = this.props;
-=======
-	setPinned = value => {
-		const { codemark } = this.props;
->>>>>>> 2fa83102
 		if (!codemark) return;
 
 		// if it's pinned, we're hiding/archiving/unpinning it
@@ -600,7 +595,7 @@
 			if (this.props.deselectCodemarks) this.props.deselectCodemarks();
 		}
 
-		const updatedCodemark = { ...codemark, pinned: !codemark.pinned };
+		const updatedCodemark = { ...codemark, pinned: value };
 
 		// updating optimistically. because spatial view renders DocumentMarkers, the corresponding one needs to be updated too
 		if (marker && this._fileUri != undefined) {
