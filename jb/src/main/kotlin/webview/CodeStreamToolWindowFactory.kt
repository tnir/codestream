package com.codestream.webview

import com.codestream.agentService
import com.codestream.webViewService
import com.intellij.openapi.application.ApplicationManager
import com.intellij.openapi.diagnostic.Logger
import com.intellij.openapi.project.DumbAware
import com.intellij.openapi.project.Project
import com.intellij.openapi.util.IconLoader
import com.intellij.openapi.wm.ToolWindow
import com.intellij.openapi.wm.ToolWindowFactory
import java.awt.BorderLayout
import javax.swing.JLabel
import javax.swing.JPanel

class CodeStreamToolWindowFactory : ToolWindowFactory, DumbAware {
    private val logger = Logger.getInstance(CodeStreamToolWindowFactory::class.java)

    override fun createToolWindowContent(project: Project, toolWindow: ToolWindow) {
        logger.info("Creating tool window content")
        val csPanel = JPanel(BorderLayout())
        val loadingLabel = JLabel("Loading...", IconLoader.getIcon("/images/codestream.svg"), JLabel.CENTER)
        csPanel.add(loadingLabel)

        project.agentService?.onDidStart {
            logger.info("Scheduling webview attachment to tool window")
            val webViewService = project.webViewService ?: return@onDidStart
            ApplicationManager.getApplication().invokeLater {
<<<<<<< HEAD
                csPanel.remove(loadingLabel)
                csPanel.add(webViewService.webView.component)
=======
                try {
                    logger.info("Attaching webview to tool window")
                    csPanel.remove(loadingLabel)
                    csPanel.add(webViewService.webView)
                    logger.info("Webview attached to tool window")
                } catch (e: Exception) {
                    logger.error(e)
                }
>>>>>>> 02d70147
            }
        } ?: logger.info("Unable to schedule webview attachment - project is disposed")

        toolWindow.contentManager.addContent(
            toolWindow.contentManager.factory.createContent(
                csPanel,
                "",
                false
            )
        )
    }
}<|MERGE_RESOLUTION|>--- conflicted
+++ resolved
@@ -26,19 +26,14 @@
             logger.info("Scheduling webview attachment to tool window")
             val webViewService = project.webViewService ?: return@onDidStart
             ApplicationManager.getApplication().invokeLater {
-<<<<<<< HEAD
-                csPanel.remove(loadingLabel)
-                csPanel.add(webViewService.webView.component)
-=======
                 try {
                     logger.info("Attaching webview to tool window")
                     csPanel.remove(loadingLabel)
-                    csPanel.add(webViewService.webView)
+                    csPanel.add(webViewService.webView.component)
                     logger.info("Webview attached to tool window")
                 } catch (e: Exception) {
                     logger.error(e)
                 }
->>>>>>> 02d70147
             }
         } ?: logger.info("Unable to schedule webview attachment - project is disposed")
 
